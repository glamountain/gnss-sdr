# Copyright (C) 2010-2015 (see AUTHORS file for a list of contributors)
#
# This file is part of GNSS-SDR.
#
# GNSS-SDR is free software: you can redistribute it and/or modify
# it under the terms of the GNU General Public License as published by
# the Free Software Foundation, either version 3 of the License, or
# (at your option) any later version.
#
# GNSS-SDR is distributed in the hope that it will be useful,
# but WITHOUT ANY WARRANTY; without even the implied warranty of
# MERCHANTABILITY or FITNESS FOR A PARTICULAR PURPOSE.  See the
# GNU General Public License for more details.
#
# You should have received a copy of the GNU General Public License
# along with GNSS-SDR. If not, see <http://www.gnu.org/licenses/>.
#


########################################################################
# Project setup
########################################################################
if(${CMAKE_SOURCE_DIR} STREQUAL ${CMAKE_BINARY_DIR})
    message(WARNING "In-tree build is bad practice. Try 'cd build && cmake ../' ")
endif(${CMAKE_SOURCE_DIR} STREQUAL ${CMAKE_BINARY_DIR})
cmake_minimum_required(VERSION 2.8)
project(gnss-sdr CXX C)
list(APPEND CMAKE_MODULE_PATH ${CMAKE_SOURCE_DIR}/cmake/Modules)
file(RELATIVE_PATH RELATIVE_CMAKE_CALL ${CMAKE_CURRENT_BINARY_DIR} ${CMAKE_CURRENT_SOURCE_DIR})



########################################################################
# Determine optional blocks/libraries to be built (default: not built)
# Enable them here or at the command line by doing 'cmake -DENABLE_XXX=ON ../'
########################################################################

option(ENABLE_GN3S "Enable the use of the GN3S dongle as signal source (experimental)" OFF)
option(ENABLE_ARRAY "Enable the use of CTTC's antenna array front-end as signal source (experimental)" OFF)
option(ENABLE_FLEXIBAND "Enable the use of the signal source adater for the Teleorbit Flexiband GNURadio driver" OFF)
option(ENABLE_OSMOSDR "Enable the use of OsmoSDR and other front-ends (RTL-based dongles, HackRF, bladeRF, etc.) as signal source (experimental)" OFF)
option(ENABLE_OPENCL "Enable building of processing blocks implemented with OpenCL (experimental)" OFF)
option(ENABLE_GPERFTOOLS "Enable linking to Gperftools libraries (tcmalloc and profiler)" OFF)
option(ENABLE_GENERIC_ARCH "Builds a portable binary" OFF)
option(ENABLE_PACKAGING "Enable software packaging" OFF)
option(ENABLE_OWN_GLOG "Download glog and link it to gflags" OFF)

if(ENABLE_PACKAGING)
    set(ENABLE_GENERIC_ARCH ON)
endif(ENABLE_PACKAGING)


###############################
# GNSS-SDR version information
###############################
set(THIS_IS_A_RELEASE OFF)   # only related to version name, no further implications.
if(NOT ${THIS_IS_A_RELEASE})
    # Get the current working branch
    execute_process(
        COMMAND git rev-parse --abbrev-ref HEAD
        WORKING_DIRECTORY ${CMAKE_SOURCE_DIR}
        OUTPUT_VARIABLE GIT_BRANCH
        OUTPUT_STRIP_TRAILING_WHITESPACE
    )

    # Get the latest abbreviated commit hash of the working branch
    execute_process(
        COMMAND git log -1 --format=%h
        WORKING_DIRECTORY ${CMAKE_SOURCE_DIR}
        OUTPUT_VARIABLE GIT_COMMIT_HASH
        OUTPUT_STRIP_TRAILING_WHITESPACE
    )
endif(NOT ${THIS_IS_A_RELEASE})

set(VERSION_INFO_MAJOR_VERSION 0)
set(VERSION_INFO_API_COMPAT    0)
if(${THIS_IS_A_RELEASE})
    set(VERSION_INFO_MINOR_VERSION 5)
else(${THIS_IS_A_RELEASE})
    set(VERSION_INFO_MINOR_VERSION 5.git-${GIT_BRANCH}-${GIT_COMMIT_HASH})
endif(${THIS_IS_A_RELEASE})

set(VERSION ${VERSION_INFO_MAJOR_VERSION}.${VERSION_INFO_API_COMPAT}.${VERSION_INFO_MINOR_VERSION})


########################################################################
# Environment setup
########################################################################
include(ExternalProject)

# Detect 64-bits machine
if( CMAKE_SIZEOF_VOID_P EQUAL 8 )
     set(ARCH_64BITS TRUE)
endif( CMAKE_SIZEOF_VOID_P EQUAL 8 )

set(OS_IS_MACOSX "")
set(OS_IS_LINUX "")

# Detect Linux Distribution
if(${CMAKE_SYSTEM_NAME} MATCHES "Linux")
     set(OperatingSystem "Linux")
     set(OS_IS_LINUX TRUE)
     if(ARCH_64BITS)
         set(ARCH_ "(64 bits)")
     else(ARCH_64BITS)
         set(ARCH_ "(32 bits)")
     endif(ARCH_64BITS)
     if(EXISTS "/etc/lsb-release")
         execute_process(COMMAND cat /etc/lsb-release
                         COMMAND grep DISTRIB_ID
                         COMMAND awk -F= "{ print $2 }"
                         COMMAND tr "\n" " "
                         COMMAND sed "s/ //"
                         OUTPUT_VARIABLE LINUX_DISTRIBUTION
                         RESULT_VARIABLE LINUX_ID_RESULT
         )
         execute_process(COMMAND cat /etc/lsb-release
                         COMMAND grep DISTRIB_RELEASE
                         COMMAND awk -F= "{ print $2 }"
                         COMMAND tr "\n" " "
                         COMMAND sed "s/ //"
                         OUTPUT_VARIABLE LINUX_VER
                         RESULT_VARIABLE LINUX_VER_RESULT
         )
     endif(EXISTS "/etc/lsb-release")
     if(NOT LINUX_DISTRIBUTION)
         if(EXISTS "/etc/linuxmint/info")
             set(LINUX_DISTRIBUTION "LinuxMint")
             execute_process(COMMAND cat /etc/linuxmint/info
                             COMMAND grep -m1 RELEASE
                             COMMAND awk -F= "{ print $2 }"
                             COMMAND tr "\n" " "
                             COMMAND sed "s/ //"
                             OUTPUT_VARIABLE LINUX_VER
                             RESULT_VARIABLE LINUX_VER_RESULT
             )
         endif(EXISTS "/etc/linuxmint/info")
     endif(NOT LINUX_DISTRIBUTION)
     if(NOT LINUX_DISTRIBUTION)
         if(EXISTS "/etc/os-release")
             execute_process(COMMAND cat /etc/os-release
                             COMMAND grep -m1 NAME
                             COMMAND awk -F= "{ print $2 }"
                             COMMAND tr "\n" " "
                             COMMAND sed "s/ //"
                             OUTPUT_VARIABLE LINUX_DISTRIBUTION
                             RESULT_VARIABLE LINUX_ID_RESULT
             )
             execute_process(COMMAND cat /etc/os-release
                             COMMAND grep VERSION_ID
                             COMMAND awk -F= "{ print $2 }"
                             COMMAND tr "\n" " "
                             COMMAND sed "s/ //"
                             OUTPUT_VARIABLE LINUX_VER
                             RESULT_VARIABLE LINUX_VER_RESULT
             )
             if(${LINUX_DISTRIBUTION} MATCHES "Debian")
                 set(LINUX_DISTRIBUTION "Debian")
                 file(READ /etc/debian_version LINUX_VER)
             endif(${LINUX_DISTRIBUTION} MATCHES "Debian")
         endif(EXISTS "/etc/os-release")
     endif(NOT LINUX_DISTRIBUTION)
     if(NOT LINUX_DISTRIBUTION)
         if(EXISTS "/etc/redhat-release")
             set(LINUX_DISTRIBUTION "Red Hat")
             file (READ /etc/redhat-release LINUX_VER)
         endif(EXISTS "/etc/redhat-release")
     endif(NOT LINUX_DISTRIBUTION)
     if(NOT LINUX_DISTRIBUTION)
         if(EXISTS "/etc/debian_version")
             set(LINUX_DISTRIBUTION "Debian")
             file (READ /etc/debian_version LINUX_VER)
         endif(EXISTS "/etc/debian_version")
     endif(NOT LINUX_DISTRIBUTION)
     if(NOT LINUX_DISTRIBUTION)
         set(LINUX_DISTRIBUTION "Generic")
         set(LINUX_VER "Unknown")
     endif(NOT LINUX_DISTRIBUTION)
     message(STATUS "Configuring GNSS-SDR v${VERSION} to be built on ${LINUX_DISTRIBUTION} GNU/Linux Release ${LINUX_VER} ${ARCH_}")
endif(${CMAKE_SYSTEM_NAME} MATCHES "Linux")

# Detect Mac OS X Version
if(${CMAKE_SYSTEM_NAME} MATCHES "Darwin")
     set(OperatingSystem "Mac OS X")
     set(OS_IS_MACOSX TRUE)
     exec_program(uname ARGS -v  OUTPUT_VARIABLE DARWIN_VERSION)
     string(REGEX MATCH "[0-9]+" DARWIN_VERSION ${DARWIN_VERSION})
     if(${DARWIN_VERSION} MATCHES "14")
         set(MACOSX_YOSEMITE TRUE)
         set(CMAKE_XCODE_ATTRIBUTE_CLANG_CXX_LANGUAGE_STANDARD "c++11")
         set(CMAKE_XCODE_ATTRIBUTE_CLANG_CXX_LIBRARY "libc++")
         message(STATUS "Configuring GNSS-SDR v${VERSION} to be built on Mac OS X 10.10 Yosemite")
     endif(${DARWIN_VERSION} MATCHES "14")
     if(${DARWIN_VERSION} MATCHES "13")
         set(MACOSX_MAVERICKS TRUE)
         set(CMAKE_XCODE_ATTRIBUTE_CLANG_CXX_LANGUAGE_STANDARD "c++11")
         set(CMAKE_XCODE_ATTRIBUTE_CLANG_CXX_LIBRARY "libc++")
         set(CMAKE_XCODE_ATTRIBUTE_GCC_VERSION="com.apple.compilers.llvm.clang.1_0")
         message(STATUS "Configuring GNSS-SDR v${VERSION} to be built on Mac OS X 10.9 Mavericks")
     endif(${DARWIN_VERSION} MATCHES "13")
     if(${DARWIN_VERSION} MATCHES "12")
         message(STATUS "Configuring GNSS-SDR v${VERSION} to be built on Mac OS X 10.8 Mountain Lion")
     endif(${DARWIN_VERSION} MATCHES "12")
     if(${DARWIN_VERSION} MATCHES "11")
         message(STATUS "Configuring GNSS-SDR v${VERSION} to be built on Mac OS X 10.7 Lion")
     endif(${DARWIN_VERSION} MATCHES "11")
     if(${DARWIN_VERSION} MATCHES "10")
         message(STATUS "Configuring GNSS-SDR v${VERSION} to be built on Mac OS X 10.6 Snow Leopard")
     endif(${DARWIN_VERSION} MATCHES "10")
endif(${CMAKE_SYSTEM_NAME} MATCHES "Darwin")


#select the release build type by default to get optimization flags
if(NOT CMAKE_BUILD_TYPE)
    if(ENABLE_GPERFTOOLS)
        set(CMAKE_BUILD_TYPE "RelWithDebInfo")
        message(STATUS "Build type not specified: defaulting to RelWithDebInfo.")
    else(ENABLE_GPERFTOOLS)
        set(CMAKE_BUILD_TYPE "Release")
        message(STATUS "Build type not specified: defaulting to Release.")
    endif(ENABLE_GPERFTOOLS)
endif(NOT CMAKE_BUILD_TYPE)
set(CMAKE_BUILD_TYPE ${CMAKE_BUILD_TYPE} CACHE STRING "")

# Append -O2 optimization flag for Debug builds
set(CMAKE_CXX_FLAGS_DEBUG "${CMAKE_CXX_FLAGS_DEBUG} -O2")


################################################################################
# Checkout cmake version
################################################################################
if(CMAKE_VERSION VERSION_LESS 2.8.8)
      message(STATUS "Your CMake version is too old and does not support some features required by GNSS-SDR. CMake version must be at least 2.8.8. For more information check https://github.com/joakimkarlsson/bandit/issues/40")
      message(FATAL_ERROR "Fatal error: CMake >= 2.8.8 required.")
endif(CMAKE_VERSION VERSION_LESS 2.8.8)


################################################################################
# Checkout compiler version
################################################################################

if("${CMAKE_CXX_COMPILER_ID}" STREQUAL "GNU")
      if(CMAKE_CXX_COMPILER_VERSION VERSION_LESS 4.7)
          message(STATUS "Your GCC version is too old and does not support some C++11 features required by GNSS-SDR. GCC version must be at least 4.7")
          if(${LINUX_DISTRIBUTION} MATCHES "Ubuntu")
              if(${LINUX_VER} MATCHES "12.04")
                  message(STATUS "For instructions on how to upgrade GCC, check http://askubuntu.com/a/271561")
              endif(${LINUX_VER} MATCHES "12.04")
          endif(${LINUX_DISTRIBUTION} MATCHES "Ubuntu")
          message(FATAL_ERROR "Fatal error: GCC >= 4.7 required.")
      endif(CMAKE_CXX_COMPILER_VERSION VERSION_LESS 4.7)
endif("${CMAKE_CXX_COMPILER_ID}" STREQUAL "GNU")


################################################################################
# Check if the compiler defines the architecture as ARM
################################################################################
if(NOT OS_IS_MACOSX)
     include(TestForARM)
endif(NOT OS_IS_MACOSX)


################################################################################
# Check for availability of SSE
################################################################################
if(NOT ENABLE_GENERIC_ARCH)
     include(TestForSSE)
endif(NOT ENABLE_GENERIC_ARCH)


################################################################################
# Googletest - http://code.google.com/p/googletest/
################################################################################
enable_testing()
if(EXISTS $ENV{GTEST_DIR})
     set(GTEST_DIR $ENV{GTEST_DIR})
endif(EXISTS $ENV{GTEST_DIR})
if(GTEST_DIR)
     message(STATUS "Googletest root folder set at ${GTEST_DIR}")
     find_path(LIBGTEST_DEV_DIR NAMES src/gtest-all.cc PATHS ${GTEST_DIR})
          if(LIBGTEST_DEV_DIR)
         message (STATUS "Googletest has been found.")
     else(LIBGTEST_DEV_DIR)
         message (FATAL_ERROR " Googletest source code has not been found at ${GTEST_DIR}.")
     endif(LIBGTEST_DEV_DIR)
     find_path(GTEST_INCLUDE_DIRS NAMES gtest/gtest.h PATHS ${GTEST_DIR}/include)
else(GTEST_DIR)
<<<<<<< HEAD
     find_path(LIBGTEST_DEV_DIR NAMES src/gtest-all.cc PATHS /usr/src/gtest /opt/local/src/gtest)
     find_path(GTEST_INCLUDE_DIRS NAMES gtest/gtest.h PATHS /usr/include /opt/local/include)
=======
     find_path(LIBGTEST_DEV_DIR NAMES src/gtest-all.cc PATHS /usr/src/gtest /opt/local/src/gtest-1.7.0)
     find_path(GTEST_INCLUDE_DIRS NAMES gtest/gtest.h PATHS /usr/include /opt/local/src/gtest-1.7.0/include)
>>>>>>> a97d9876
     if(LIBGTEST_DEV_DIR)
         message (STATUS "Googletest (libgtest-dev package) has been found.")
     else(LIBGTEST_DEV_DIR)
         message (STATUS " Googletest has not been found.")
         message (STATUS " Googletest will be downloaded and built automatically ")
         message (STATUS " when doing 'make'. ")
     endif(LIBGTEST_DEV_DIR)
endif(GTEST_DIR)



################################################################################
# Boost - http://www.boost.org
################################################################################
if(UNIX AND EXISTS "/usr/lib64")
    list(APPEND BOOST_LIBRARYDIR "/usr/lib64") # Fedora 64-bit fix
endif(UNIX AND EXISTS "/usr/lib64")
if(GNURADIO_INSTALL_PREFIX)
    if(EXISTS "${GNURADIO_INSTALL_PREFIX}/lib/libboost_thread-mt.so")
        list(APPEND BOOST_LIBRARYDIR "${GNURADIO_INSTALL_PREFIX}/lib")     # Boost installed by PyBOMBS
        list(APPEND BOOST_INCLUDEDIR "${GNURADIO_INSTALL_PREFIX}/include") # Boost installed by PyBOMBS
    endif(EXISTS "${GNURADIO_INSTALL_PREFIX}/lib/libboost_thread-mt.so")
endif(GNURADIO_INSTALL_PREFIX)
set(Boost_ADDITIONAL_VERSIONS
    "1.45.0" "1.45" "1.46.0" "1.46"                 "1.48.0" "1.48" "1.49.0" "1.49"
    "1.50.0" "1.50" "1.51.0" "1.51"                 "1.53.0" "1.53" "1.54.0" "1.54"
    "1.55.0" "1.55" "1.56.0" "1.56" "1.57.0" "1.57" "1.58.0" "1.58" "1.59.0" "1.59"
    "1.60.0" "1.60" "1.61.0" "1.61" "1.62.0" "1.62" "1.63.0" "1.63" "1.64.0" "1.64"
    "1.65.0" "1.65" "1.66.0" "1.66" "1.67.0" "1.67" "1.68.0" "1.68" "1.69.0" "1.69"
)
set(Boost_USE_MULTITHREAD ON)
set(Boost_USE_STATIC_LIBS OFF)
find_package(Boost COMPONENTS date_time system filesystem thread serialization chrono REQUIRED)
if(NOT Boost_FOUND)
     message(FATAL_ERROR "Fatal error: Boost (version >=1.45.0) required.")
endif(NOT Boost_FOUND)


################################################################################
# GNU Radio - http://gnuradio.org/redmine/projects/gnuradio/wiki
################################################################################
set(GR_REQUIRED_COMPONENTS RUNTIME ANALOG BLOCKS DIGITAL FFT FILTER PMT FEC TRELLIS UHD)
find_package(Gnuradio)
if(PC_GNURADIO_RUNTIME_VERSION)
   if(PC_GNURADIO_RUNTIME_VERSION VERSION_LESS 3.7.3)
       set(GNURADIO_RUNTIME_FOUND)
       message(STATUS "The GNU Radio version installed in your system is too old.")
   endif(PC_GNURADIO_RUNTIME_VERSION VERSION_LESS 3.7.3)
endif(PC_GNURADIO_RUNTIME_VERSION)
if(NOT GNURADIO_RUNTIME_FOUND)
   message(STATUS "CMake cannot find GNU Radio >= 3.7.3")
   if(OS_IS_LINUX)
       message("Go to http://gnuradio.org/redmine/projects/pybombs/wiki")
       message("and follow the instructions to install GNU Radio in your system.")
       message(FATAL_ERROR "GNU Radio 3.7.3 or later is required to build gnss-sdr")
   endif(OS_IS_LINUX)
   if(OS_IS_MACOSX)
       message("You can install it easily via Macports.")
       message("Open a terminal and type:")
       message("sudo port install gnuradio ")
       message(FATAL_ERROR "GNU Radio 3.7.3 or later is required to build gnss-sdr")
   endif(OS_IS_MACOSX)
endif(NOT GNURADIO_RUNTIME_FOUND)

if(NOT GNURADIO_BLOCKS_FOUND)
    message(FATAL_ERROR "*** gnuradio-blocks 3.7 or later is required to build gnss-sdr")
endif()
if(NOT GNURADIO_FILTER_FOUND)
    message(FATAL_ERROR "*** gnuradio-filter 3.7 or later is required to build gnss-sdr")
endif()
if(NOT GNURADIO_FFT_FOUND)
    message(FATAL_ERROR "*** gnuradio-fft 3.7 or later is required to build gnss-sdr")
endif()
if(NOT GNURADIO_ANALOG_FOUND)
    message(FATAL_ERROR "*** gnuradio-analog 3.7 or later is required to build gnss-sdr")
endif()
if(NOT GNURADIO_FEC_FOUND)
    message(FATAL_ERROR "*** gnuradio-fec 3.7 or later is required to build gnss-sdr")
endif()
if(NOT GNURADIO_TRELLIS_FOUND)
    message(FATAL_ERROR "*** gnuradio-trellis 3.7 or later is required to build gnss-sdr")
endif()


################################################################################
# VOLK - Vector-Optimized Library of Kernels
################################################################################
find_package(Volk)
if(NOT VOLK_FOUND)
    message(FATAL_ERROR "*** VOLK is required to build gnss-sdr")
endif()



################################################################################
# volk_gnsssdr module - GNSS-SDR's own VOLK library
################################################################################
find_package(VolkGnssSdr)
if(ENABLE_PACKAGING)
    if(CMAKE_COMPILER_IS_GNUCXX AND NOT WIN32)
        set(STRIP_VOLK_GNSSSDR_PROFILE "-DENABLE_STRIP=ON")
    endif(CMAKE_COMPILER_IS_GNUCXX AND NOT WIN32)
endif(ENABLE_PACKAGING)
set(VOLK_GNSSSDR_BUILD_COMMAND "make")
if(OS_IS_MACOSX)
    set(USE_MACPORTS_PYTHON "-DPYTHON_EXECUTABLE=/opt/local/bin/python")
    if(CMAKE_GENERATOR STREQUAL Xcode)
        set(VOLK_GNSSSDR_BUILD_COMMAND "xcodebuild" "-configuration" "Debug" "-target")    
    endif(CMAKE_GENERATOR STREQUAL Xcode)
endif(OS_IS_MACOSX)
if(NOT VOLK_GNSSSDR_FOUND)
    set(VOLK_GNSSSDR_CMAKE_ARGS -DCMAKE_C_COMPILER=${CMAKE_C_COMPILER} -DCMAKE_CXX_COMPILER=${CMAKE_CXX_COMPILER} -DCMAKE_INSTALL_PREFIX=${CMAKE_CURRENT_BINARY_DIR}/volk_gnsssdr_module/install -DENABLE_STATIC_LIBS=ON ${STRIP_VOLK_GNSSSDR_PROFILE} ${USE_MACPORTS_PYTHON})
    if(CMAKE_TOOLCHAIN_FILE)
        set(VOLK_GNSSSDR_CMAKE_ARGS ${VOLK_GNSSSDR_CMAKE_ARGS} -DCMAKE_TOOLCHAIN_FILE=${CMAKE_TOOLCHAIN_FILE})
    endif(CMAKE_TOOLCHAIN_FILE)
    ExternalProject_Add(volk_gnsssdr_module
         PREFIX ${CMAKE_CURRENT_BINARY_DIR}/volk_gnsssdr_module
         SOURCE_DIR ${CMAKE_CURRENT_SOURCE_DIR}/src/algorithms/libs/volk_gnsssdr_module/volk_gnsssdr
         BINARY_DIR ${CMAKE_CURRENT_BINARY_DIR}/volk_gnsssdr_module/build
         CMAKE_ARGS ${VOLK_GNSSSDR_CMAKE_ARGS}
         DOWNLOAD_COMMAND ""
         UPDATE_COMMAND ""
         PATCH_COMMAND ""
         BUILD_COMMAND ${VOLK_GNSSSDR_BUILD_COMMAND} volk_gnsssdr_profile
         INSTALL_DIR ${CMAKE_CURRENT_BINARY_DIR}/volk_gnsssdr_module/install
         )
    find_package(ORC)
    if(NOT ORC_FOUND)
         set(ORC_LIBRARIES "")
         set(ORC_INCLUDE_DIRS "")
    endif(NOT ORC_FOUND)

    add_library(volk_gnsssdr UNKNOWN IMPORTED)
    set_property(TARGET volk_gnsssdr PROPERTY IMPORTED_LOCATION ${CMAKE_CURRENT_BINARY_DIR}/volk_gnsssdr_module/install/lib/libvolk_gnsssdr.a)
    set(VOLK_GNSSSDR_INCLUDE_DIRS "${CMAKE_CURRENT_BINARY_DIR}/volk_gnsssdr_module/build/include/;${CMAKE_CURRENT_SOURCE_DIR}/src/algorithms/libs/volk_gnsssdr_module/volk_gnsssdr/include;${ORC_INCLUDE_DIRS}")
    set(VOLK_GNSSSDR_LIBRARIES volk_gnsssdr)

    add_custom_command(TARGET volk_gnsssdr_module POST_BUILD
                   COMMAND ${CMAKE_COMMAND} -E copy ${CMAKE_CURRENT_BINARY_DIR}/volk_gnsssdr_module/install/bin/volk_gnsssdr_profile
                                   ${CMAKE_SOURCE_DIR}/install/volk_gnsssdr_profile)
endif(NOT VOLK_GNSSSDR_FOUND)


################################################################################
# gflags - https://github.com/gflags/gflags
################################################################################
set(LOCAL_GFLAGS false)
set(gflags_RELEASE 2.1.2)
find_package(GFlags)
if (NOT GFlags_FOUND)
     message (STATUS " gflags library has not been found.")
     message (STATUS " gflags will be downloaded and built automatically ")
     message (STATUS " when doing 'make'. ")
     
     ExternalProject_Add(
          gflags-${gflags_RELEASE}
          PREFIX ${CMAKE_CURRENT_BINARY_DIR}/gflags-${gflags_RELEASE}
          GIT_REPOSITORY git://github.com/gflags/gflags.git
          GIT_TAG v${gflags_RELEASE}
          DOWNLOAD_DIR ${CMAKE_CURRENT_BINARY_DIR}/download/gflags-${gflags_RELEASE}
          SOURCE_DIR ${CMAKE_CURRENT_SOURCE_DIR}/thirdparty/gflags/gflags-${gflags_RELEASE}
          BINARY_DIR ${CMAKE_CURRENT_BINARY_DIR}/gflags-${gflags_RELEASE}
          CMAKE_ARGS -DBUILD_SHARED_LIBS=ON -DBUILD_STATIC_LIBS=ON -DBUILD_gflags_nothreads_LIB=OFF -DCMAKE_CXX_COMPILER=${CMAKE_CXX_COMPILER}
          BUILD_COMMAND make
          UPDATE_COMMAND ""
          PATCH_COMMAND ""
          INSTALL_COMMAND ""
     )

     set(GFlags_INCLUDE_DIRS
          ${CMAKE_CURRENT_BINARY_DIR}/gflags-${gflags_RELEASE}/include CACHE PATH "Local Gflags headers"
     )

     add_library(gflags UNKNOWN IMPORTED)
     set_property(TARGET gflags PROPERTY IMPORTED_LOCATION ${CMAKE_CURRENT_BINARY_DIR}/gflags-${gflags_RELEASE}/lib/${CMAKE_FIND_LIBRARY_PREFIXES}gflags.a)
     add_dependencies(gflags gflags-${gflags_RELEASE})
     set(GFlags_LIBS gflags)
     file(GLOB GFlags_SHARED_LIBS "${CMAKE_CURRENT_BINARY_DIR}/gflags-${gflags_RELEASE}/lib/${CMAKE_FIND_LIBRARY_PREFIXES}gflags${CMAKE_SHARED_LIBRARY_SUFFIX}*")
     set(GFlags_LIBRARY gflags-${gflags_RELEASE})
     set(GFlags_LIBRARY_PATH ${CMAKE_CURRENT_BINARY_DIR}/gflags-${gflags_RELEASE}/lib )
     link_directories(${GFlags_LIBRARY_PATH})
     set(GFlags_lib ${GFlags_LIBS} CACHE FILEPATH "Local Gflags library")
     set(GFlags_LIBRARY_PATH ${GFlags_LIBS})
     set(LOCAL_GFLAGS true CACHE STRING "GFlags downloaded and built automatically" FORCE)
endif(NOT GFlags_FOUND)


################################################################################
# glog - https://github.com/google/glog
################################################################################
if(NOT ${ENABLE_OWN_GLOG})
     find_package(GLOG)
     if(GLOG_INCLUDE_DIRS)
        set(GLOG_FOUND ON)
     endif(GLOG_INCLUDE_DIRS)
endif(NOT ${ENABLE_OWN_GLOG})
set(glog_RELEASE 0.3.4)
if (NOT GLOG_FOUND OR ${LOCAL_GFLAGS})
     message (STATUS " glog library has not been found")
     if(NOT GFlags_FOUND)
          message(STATUS " or it is likely not linked to gflags.")
     endif(NOT GFlags_FOUND)
     message (STATUS " glog will be downloaded and built automatically ")
     message (STATUS " when doing 'make'. ")
     if(NOT ${LOCAL_GFLAGS})
         add_library(gflags-${gflags_RELEASE} UNKNOWN IMPORTED)
         set_property(TARGET gflags-${gflags_RELEASE} PROPERTY IMPORTED_LOCATION "${GFlags_LIBS}")
     endif(NOT ${LOCAL_GFLAGS})

     if(${LOCAL_GFLAGS})
         set(TARGET_GFLAGS ${gflags})
         if("${CMAKE_CXX_COMPILER_ID}" STREQUAL "Clang")
             file(WRITE ${CMAKE_CURRENT_BINARY_DIR}/glog-${glog_RELEASE}/tmp/configure_with_gflags
"#!/bin/sh
export CPPFLAGS=-I${GFlags_INCLUDE_DIRS}
export LDFLAGS=-L${CMAKE_CURRENT_BINARY_DIR}/gflags-${gflags_RELEASE}/lib
export LIBS=${GFlags_SHARED_LIBS}
export CXXFLAGS=\"-stdlib=libc++\"
export CC=clang
export CXX=clang++
${CMAKE_CURRENT_SOURCE_DIR}/thirdparty/glog/glog-${glog_RELEASE}/configure")
             file(COPY ${CMAKE_CURRENT_BINARY_DIR}/glog-${glog_RELEASE}/tmp/configure_with_gflags
               DESTINATION ${CMAKE_CURRENT_BINARY_DIR}/glog-${glog_RELEASE}
               FILE_PERMISSIONS OWNER_READ OWNER_WRITE OWNER_EXECUTE GROUP_READ
                                GROUP_EXECUTE WORLD_READ WORLD_EXECUTE)
          else("${CMAKE_CXX_COMPILER_ID}" STREQUAL "Clang")
             file(WRITE ${CMAKE_CURRENT_BINARY_DIR}/glog-${glog_RELEASE}/tmp/configure_with_gflags
"#!/bin/sh
export CPPFLAGS=-I${GFlags_INCLUDE_DIRS}
export LDFLAGS=-L${CMAKE_CURRENT_BINARY_DIR}/gflags-${gflags_RELEASE}/lib
export LIBS=${GFlags_SHARED_LIBS}
${CMAKE_CURRENT_SOURCE_DIR}/thirdparty/glog/glog-${glog_RELEASE}/configure")
             file(COPY ${CMAKE_CURRENT_BINARY_DIR}/glog-${glog_RELEASE}/tmp/configure_with_gflags
               DESTINATION ${CMAKE_CURRENT_BINARY_DIR}/glog-${glog_RELEASE}
               FILE_PERMISSIONS OWNER_READ OWNER_WRITE OWNER_EXECUTE GROUP_READ
                                GROUP_EXECUTE WORLD_READ WORLD_EXECUTE)
         endif("${CMAKE_CXX_COMPILER_ID}" STREQUAL "Clang")

     else(${LOCAL_GFLAGS})
         set(TARGET_GFLAGS gflags-${gflags_RELEASE})
         if("${CMAKE_CXX_COMPILER_ID}" STREQUAL "Clang")
              file(WRITE ${CMAKE_CURRENT_BINARY_DIR}/glog-${glog_RELEASE}/tmp/configure_with_gflags
"#!/bin/sh
export CPPFLAGS=-I${GFlags_INCLUDE_DIRS}
export LDFLAGS=-L${GFlags_LIBRARY_DIRS}
export LIBS=\"${GFlags_LIBS} -lc++\"
export CXXFLAGS=\"-stdlib=libc++\"
export CC=clang
export CXX=clang++
${CMAKE_CURRENT_SOURCE_DIR}/thirdparty/glog/glog-${glog_RELEASE}/configure")
              file(COPY ${CMAKE_CURRENT_BINARY_DIR}/glog-${glog_RELEASE}/tmp/configure_with_gflags
                DESTINATION ${CMAKE_CURRENT_BINARY_DIR}/glog-${glog_RELEASE}
                FILE_PERMISSIONS OWNER_READ OWNER_WRITE OWNER_EXECUTE GROUP_READ
                                GROUP_EXECUTE WORLD_READ WORLD_EXECUTE)
         else("${CMAKE_CXX_COMPILER_ID}" STREQUAL "Clang")
              file(WRITE ${CMAKE_CURRENT_BINARY_DIR}/glog-${glog_RELEASE}/tmp/configure_with_gflags
"#!/bin/sh
export CPPFLAGS=-I${GFlags_INCLUDE_DIRS}
export LDFLAGS=-L${CMAKE_CURRENT_BINARY_DIR}/gflags-${gflags_RELEASE}/lib
export LIBS=${GFlags_SHARED_LIBS}
${CMAKE_CURRENT_SOURCE_DIR}/thirdparty/glog/glog-${glog_RELEASE}/configure")
              file(COPY ${CMAKE_CURRENT_BINARY_DIR}/glog-${glog_RELEASE}/tmp/configure_with_gflags
                DESTINATION ${CMAKE_CURRENT_BINARY_DIR}/glog-${glog_RELEASE}
                FILE_PERMISSIONS OWNER_READ OWNER_WRITE OWNER_EXECUTE GROUP_READ
                                GROUP_EXECUTE WORLD_READ WORLD_EXECUTE)
         endif("${CMAKE_CXX_COMPILER_ID}" STREQUAL "Clang")
     endif(${LOCAL_GFLAGS})

     set(GLOG_CONFIGURE ${CMAKE_CURRENT_BINARY_DIR}/glog-${glog_RELEASE}/configure_with_gflags)

     ExternalProject_Add(
         glog-${glog_RELEASE}
         DEPENDS ${TARGET_GFLAGS}
         PREFIX ${CMAKE_CURRENT_BINARY_DIR}/glog-${glog_RELEASE}
         GIT_REPOSITORY https://github.com/google/glog/
         GIT_TAG v${glog_RELEASE}
         DOWNLOAD_DIR ${CMAKE_CURRENT_BINARY_DIR}/download/glog-${glog_RELEASE}
         SOURCE_DIR ${CMAKE_CURRENT_SOURCE_DIR}/thirdparty/glog/glog-${glog_RELEASE}
         BINARY_DIR ${CMAKE_CURRENT_BINARY_DIR}/glog-${glog_RELEASE}
         CONFIGURE_COMMAND ${GLOG_CONFIGURE} --prefix=<INSTALL_DIR>
         BUILD_COMMAND make
         UPDATE_COMMAND ""
         PATCH_COMMAND ""
         INSTALL_COMMAND ""
     )

     # Set up variables
     set(GLOG_INCLUDE_DIRS
          ${CMAKE_CURRENT_SOURCE_DIR}/thirdparty/glog/glog-${glog_RELEASE}/src/
          ${CMAKE_CURRENT_BINARY_DIR}/glog-${glog_RELEASE}/src
     )
     set(GLOG_LIBRARIES
          ${CMAKE_CURRENT_BINARY_DIR}/glog-${glog_RELEASE}/.libs/${CMAKE_FIND_LIBRARY_PREFIXES}glog.a
     )
     set(LOCAL_GLOG true CACHE STRING "Glog downloaded and built automatically" FORCE)
else(NOT GLOG_FOUND OR ${LOCAL_GFLAGS})
     add_library(glog-${glog_RELEASE} UNKNOWN IMPORTED)
     set_property(TARGET glog-${glog_RELEASE} PROPERTY IMPORTED_LOCATION "${GLOG_LIBRARIES}")
endif(NOT GLOG_FOUND OR ${LOCAL_GFLAGS})



################################################################################
# Armadillo - http://arma.sourceforge.net/
################################################################################
if(OS_IS_LINUX)
    #############################################################################
    # Check that LAPACK is found in the system
    # LAPACK is required for matrix decompositions (eg. SVD) and matrix inverse.
    #############################################################################
    find_library(LAPACK lapack)
    if(NOT LAPACK)
        message(" The LAPACK library has not been found.")
        message(" You can try to install it by typing:")
        if(${LINUX_DISTRIBUTION} MATCHES "Fedora" OR ${LINUX_DISTRIBUTION} MATCHES "Red Hat")
            message(" sudo yum install lapack-devel")
        elseif(${LINUX_DISTRIBUTION} MATCHES "openSUSE")
            message(" sudo zypper install lapack-devel")
        else(${LINUX_DISTRIBUTION} MATCHES "Fedora" OR ${LINUX_DISTRIBUTION} MATCHES "Red Hat")
            message(" sudo apt-get install liblapack-dev")
        endif(${LINUX_DISTRIBUTION} MATCHES "Fedora" OR ${LINUX_DISTRIBUTION} MATCHES "Red Hat")
        message(FATAL_ERROR "LAPACK is required to build gnss-sdr")
    endif(NOT LAPACK)
    #############################################################################
    # Check that BLAS is found in the system
    # BLAS is used for matrix multiplication.
    # Without BLAS, matrix multiplication will still work, but might be slower.
    #############################################################################
    find_library(BLAS blas)
    if(NOT BLAS)
        message(" The BLAS library has not been found.")
        message(" You can try to install it by typing:")
        if(${LINUX_DISTRIBUTION} MATCHES "Fedora" OR ${LINUX_DISTRIBUTION} MATCHES "Red Hat")
            message(" sudo yum install blas-devel")
        else(${LINUX_DISTRIBUTION} MATCHES "Fedora" OR ${LINUX_DISTRIBUTION} MATCHES "Red Hat")
            message(" sudo apt-get install libopenblas-dev")
        endif(${LINUX_DISTRIBUTION} MATCHES "Fedora" OR ${LINUX_DISTRIBUTION} MATCHES "Red Hat")
        message(FATAL_ERROR "BLAS is required to build gnss-sdr")
    endif(NOT BLAS)
    #############################################
    # Check if GFORTRAN is found in the system
    #############################################
    find_library(GFORTRAN NAMES gfortran
                 PATHS /usr/lib
                       /usr/local/lib
                       /usr/local/lib/i386
                       /usr/lib/gcc/x86_64-linux-gnu
                       /usr/lib/gcc/i686-linux-gnu
                       /usr/lib/gcc/i386-linux-gnu
                       /usr/lib/gcc/x86_64-linux-gnu/4.6 # Ubuntu 12.04
                       /usr/lib/gcc/i686-linux-gnu/4.6
                       /usr/lib/gcc/x86_64-linux-gnu/4.7
                       /usr/lib/gcc/i686-linux-gnu/4.7
                       /usr/lib/gcc/x86_64-linux-gnu/4.8
                       /usr/lib/gcc/i686-linux-gnu/4.8
                       /usr/lib/gcc/x86_64-linux-gnu/4.9
                       /usr/lib/gcc/i686-linux-gnu/4.9
                       /usr/lib/gcc/x86_64-redhat-linux/4.7.2 # Fedora 18
                       /usr/lib/gcc/i686-redhat-linux/4.7.2
                       /usr/lib/gcc/x86_64-redhat-linux/4.8.1 # Fedora 19
                       /usr/lib/gcc/x86_64-redhat-linux/4.8.3 # Fedora 20
                       /usr/lib/gcc/x86_64-redhat-linux/4.9.1 # Fedora 21
                       /usr/lib/gcc/i686-redhat-linux/4.8.1
                       /usr/lib/gcc/i686-redhat-linux/4.8.3
                       /usr/lib/gcc/i686-redhat-linux/4.9.1
                       /usr/lib/gcc/x86_64-redhat-linux/4.4.4 # CentOS 6
                       /usr/lib/gcc/i686-redhat-linux/4.4.4
                       /usr/lib/gcc/x86_64-redhat-linux/4.8.2
                       /usr/lib/gcc/i686-redhat-linux/4.8.2
                       /usr/lib/gcc/i586-suse-linux/4.8  # OpenSUSE 13.1
                       /usr/lib/gcc/i586-suse-linux/4.9
                       /usr/lib/gcc/x86_64-suse-linux/4.8
                       /usr/lib/gcc/x86_64-suse-linux/4.9
                       /usr/lib/gcc/i486-linux-gnu # Debian 7
                       /usr/lib/gcc/i486-linux-gnu/4.4
                       /usr/lib/gcc/i486-linux-gnu/4.6
                       /usr/lib/gcc/i486-linux-gnu/4.7
                       /usr/lib/gcc/i486-linux-gnu/4.8
                       /usr/lib/gcc/i486-linux-gnu/4.9
                       /usr/lib/gcc/i586-linux-gnu/4.9
                       /usr/lib/gcc/arm-linux-gnueabihf/4.4 # Debian armhf
                       /usr/lib/gcc/arm-linux-gnueabihf/4.5
                       /usr/lib/gcc/arm-linux-gnueabihf/4.6
                       /usr/lib/gcc/arm-linux-gnueabihf/4.7
                       /usr/lib/gcc/arm-linux-gnueabihf/4.8
                       /usr/lib/gcc/arm-linux-gnueabihf/4.9
                       /usr/lib/gcc/aarch64-linux-gnu/4.9   # Debian arm64
                       /usr/lib/gcc/arm-linux-gnueabi/4.7   # Debian armel
                       /usr/lib/gcc/arm-linux-gnueabi/4.9
                )
    if(NOT GFORTRAN)
        message(STATUS "The gfortran library has not been found.")
        message(STATUS " You can try to install it by typing:")
        if(${LINUX_DISTRIBUTION} MATCHES "Fedora" OR ${LINUX_DISTRIBUTION} MATCHES "Red Hat")
            message(STATUS " sudo yum install gcc-fortran")
        elseif(${LINUX_DISTRIBUTION} MATCHES "openSUSE")
            message(STATUS " sudo zypper install gcc-fortran")
        else(${LINUX_DISTRIBUTION} MATCHES "Fedora" OR ${LINUX_DISTRIBUTION} MATCHES "Red Hat")
            message(STATUS " sudo apt-get install gfortran")
        endif(${LINUX_DISTRIBUTION} MATCHES "Fedora" OR ${LINUX_DISTRIBUTION} MATCHES "Red Hat")
    endif(NOT GFORTRAN)
endif(OS_IS_LINUX)

find_package(Armadillo)
if(NOT ARMADILLO_FOUND)
     message(STATUS " Armadillo has not been found.")
     message(STATUS " Armadillo will be downloaded and built automatically ")
     message(STATUS " when doing 'make'. ")

     set(armadillo_RELEASE 4.650.4)
     set(armadillo_MD5 "e575dc01cf60e290a467c7c6d3171ef3")

     ExternalProject_Add(
         armadillo-${armadillo_RELEASE}
         PREFIX ${CMAKE_CURRENT_BINARY_DIR}/armadillo-${armadillo_RELEASE}
         URL http://sourceforge.net/projects/arma/files/armadillo-${armadillo_RELEASE}.tar.gz
         DOWNLOAD_DIR ${CMAKE_CURRENT_BINARY_DIR}/download/armadillo-${armadillo_RELEASE}
         URL_MD5 ${armadillo_MD5}
         CMAKE_ARGS -DCMAKE_CXX_COMPILER=${CMAKE_CXX_COMPILER} -DBUILD_SHARED_LIBS=OFF
         BUILD_IN_SOURCE 1
         BUILD_COMMAND make
         UPDATE_COMMAND ""
         INSTALL_COMMAND ""
     )

     # Set up variables
     ExternalProject_Get_Property(armadillo-${armadillo_RELEASE} binary_dir)
     set(ARMADILLO_INCLUDE_DIRS ${binary_dir}/include )
     find_library(LAPACK NAMES lapack HINTS /usr/lib /usr/local/lib /usr/lib64)
     if(OS_IS_MACOSX)
         find_library(BLAS blas)
     endif(OS_IS_MACOSX)
     find_package(OpenBLAS)
     if(OPENBLAS_FOUND)
         set(BLAS ${OPENBLAS})
     endif(OPENBLAS_FOUND)
     if(NOT GFORTRAN)
         set(GFORTRAN "")
     endif(NOT GFORTRAN)
     set(ARMADILLO_LIBRARIES ${BLAS} ${LAPACK} ${GFORTRAN} ${binary_dir}/${CMAKE_FIND_LIBRARY_PREFIXES}armadillo.a)
     set(LOCAL_ARMADILLO true CACHE STRING "Armadillo downloaded and built automatically" FORCE)
     # Save a copy at the thirdparty folder
     file(COPY ${CMAKE_CURRENT_BINARY_DIR}/armadillo-${armadillo_RELEASE}
          DESTINATION ${CMAKE_CURRENT_SOURCE_DIR}/thirdparty/armadillo
     )
else(NOT ARMADILLO_FOUND)
     set(armadillo_RELEASE ${ARMADILLO_VERSION_STRING})
     add_library(armadillo-${armadillo_RELEASE} UNKNOWN IMPORTED)
     set_property(TARGET armadillo-${armadillo_RELEASE} PROPERTY IMPORTED_LOCATION "${ARMADILLO_LIBRARIES}")
endif(NOT ARMADILLO_FOUND)



################################################################################
# OpenSSL - http://www.openssl.org
################################################################################
find_package(OpenSSL)
if(NOT OPENSSL_FOUND)
    message(" The OpenSSL library has not been found.")
    message(" You can try to install it by typing:")
    if(OS_IS_LINUX)
        if(${LINUX_DISTRIBUTION} MATCHES "Fedora" OR ${LINUX_DISTRIBUTION} MATCHES "Red Hat")
            message(" sudo yum install openssl-devel")
        else(${LINUX_DISTRIBUTION} MATCHES "Fedora" OR ${LINUX_DISTRIBUTION} MATCHES "Red Hat")
            message(" sudo apt-get install libssl-dev")
        endif(${LINUX_DISTRIBUTION} MATCHES "Fedora" OR ${LINUX_DISTRIBUTION} MATCHES "Red Hat")
    endif(OS_IS_LINUX)
    if(OS_IS_MACOSX)
        message(" sudo port install openssl")
    endif(OS_IS_MACOSX)
    message(FATAL_ERROR "OpenSSL libraries are required to build gnss-sdr")
endif(NOT OPENSSL_FOUND)


################################################################################
# Universal Hardware Driver (UHD) (OPTIONAL, used if found)
################################################################################
find_package(UHD)
if(NOT UHD_FOUND)
    set(ENABLE_UHD OFF)
    message(STATUS "The Universal Hardware Driver (UHD) based signal source will not be built,")
    message(STATUS "so all USRP-based front-ends will not be usable.")
    message(STATUS "Please check http://code.ettus.com/redmine/ettus/projects/uhd/wiki")
else(NOT UHD_FOUND)
    if(NOT GNURADIO_UHD_FOUND)
        message(FATAL_ERROR "*** gnuradio-uhd 3.7 or later is required to build gnss-sdr")
    endif(NOT GNURADIO_UHD_FOUND)
    set(ENABLE_UHD ON)
endif(NOT UHD_FOUND)


################################################################################
# Doxygen - http://www.stack.nl/~dimitri/doxygen/index.html (OPTIONAL, used if found)
################################################################################
find_package(Doxygen)
if(DOXYGEN_FOUND)
     message(STATUS "Doxygen found.")
     message(STATUS "You can build the documentation with 'make doc'." )
     message(STATUS "When done, point your browser to ${CMAKE_SOURCE_DIR}/html/index.html")
     set(HAVE_DOT ${DOXYGEN_DOT_FOUND})
     file(TO_NATIVE_PATH ${CMAKE_SOURCE_DIR} top_srcdir)
     file(TO_NATIVE_PATH ${CMAKE_BINARY_DIR} top_builddir)
     find_package(LATEX)
     if (PDFLATEX_COMPILER)
          set(GENERATE_PDF_DOCUMENTATION "YES")
          set(GNSSSDR_USE_MATHJAX "NO")
     else(PDFLATEX_COMPILER)
          set(GENERATE_PDF_DOCUMENTATION "NO")
          set(GNSSSDR_USE_MATHJAX "YES")
     endif(PDFLATEX_COMPILER)
     configure_file(${CMAKE_SOURCE_DIR}/docs/doxygen/Doxyfile.in
          ${CMAKE_SOURCE_DIR}/docs/doxygen/Doxyfile
          @ONLY
     )
     add_custom_target(doc
          ${DOXYGEN_EXECUTABLE} ${CMAKE_SOURCE_DIR}/docs/doxygen/Doxyfile
          WORKING_DIRECTORY ${CMAKE_SOURCE_DIR}
          COMMENT "Generating API documentation with Doxygen." VERBATIM
     )
     if(LATEX_COMPILER)
          message(STATUS "'make pdfmanual' will generate a manual at ${CMAKE_SOURCE_DIR}/docs/GNSS-SDR_manual.pdf")
          add_custom_target(pdfmanual
               COMMAND ${CMAKE_MAKE_PROGRAM}
               COMMAND ${CMAKE_COMMAND} -E copy refman.pdf ${CMAKE_SOURCE_DIR}/docs/GNSS-SDR_manual.pdf
               COMMAND ${CMAKE_MAKE_PROGRAM} clean
               DEPENDS doc
               WORKING_DIRECTORY ${CMAKE_SOURCE_DIR}/docs/latex
               COMMENT "Generating PDF manual with Doxygen." VERBATIM
          )
     endif(LATEX_COMPILER)
     message(STATUS "'make doc-clean' will clean the documentation.")
     add_custom_target(doc-clean
          COMMAND ${CMAKE_COMMAND} -E remove_directory ${CMAKE_SOURCE_DIR}/docs/html
          COMMAND ${CMAKE_COMMAND} -E remove_directory ${CMAKE_SOURCE_DIR}/docs/latex
          COMMAND ${CMAKE_COMMAND} -E remove ${CMAKE_SOURCE_DIR}/docs/GNSS-SDR_manual.pdf
          COMMENT "Cleaning documentation." VERBATIM
     )
else(DOXYGEN_FOUND)
     message(STATUS " Doxygen has not been found in your system.")
     message(STATUS " You can get nice code documentation by using it!")
     message(STATUS " Get it from http://www.stack.nl/~dimitri/doxygen/index.html")
     if(OS_IS_LINUX)
         if(${LINUX_DISTRIBUTION} MATCHES "Fedora" OR ${LINUX_DISTRIBUTION} MATCHES "Red Hat")
             message(" or simply by doing 'sudo yum install doxygen-latex'.")
         else(${LINUX_DISTRIBUTION} MATCHES "Fedora" OR ${LINUX_DISTRIBUTION} MATCHES "Red Hat")
             message(" or simply by doing 'sudo apt-get install doxygen-latex'.")
         endif(${LINUX_DISTRIBUTION} MATCHES "Fedora" OR ${LINUX_DISTRIBUTION} MATCHES "Red Hat")
     endif(OS_IS_LINUX)
     if(OS_IS_MACOSX)
         message(STATUS " or simply by doing 'sudo port install doxygen +latex'.")
     endif(OS_IS_MACOSX)
endif(DOXYGEN_FOUND)



###############################################################################
# OpenCL (OPTIONAL)
###############################################################################
if(ENABLE_OPENCL)
    find_package(OpenCL)
    if($ENV{DISABLE_OPENCL})
        set(DISABLE_OPENCL TRUE)
    endif($ENV{DISABLE_OPENCL})
    if(DISABLE_OPENCL)
        set(OPENCL_FOUND FALSE)
    else(DISABLE_OPENCL)
        if(OPENCL_FOUND)
            message(STATUS "OpenCL has been found and will be used by some processing blocks")
            message(STATUS "You can disable OpenCL use by doing 'cmake -DENABLE_OPENCL=OFF ../' ")
        endif(OPENCL_FOUND)
    endif(DISABLE_OPENCL)
    if(ENABLE_GENERIC_ARCH)
        set(OPENCL_FOUND FALSE)
        message(STATUS "ENABLE_GENERIC_ARCH is set to ON so the use of OpenCL has been disabled.")
    endif(ENABLE_GENERIC_ARCH)
    if(NOT OPENCL_FOUND)
        message(STATUS "Processing blocks using OpenCL will not be built.")
    endif(NOT OPENCL_FOUND)
else(ENABLE_OPENCL)
    set(OPENCL_FOUND FALSE)
endif(ENABLE_OPENCL)




################################################################################
# GPerftools - http://code.google.com/p/gperftools/ (OPTIONAL)
################################################################################

if(ENABLE_GPERFTOOLS)
    find_package(Gperftools)
    if ( NOT GPERFTOOLS_FOUND )
        message(STATUS "Although ENABLE_GPERFTOOLS has been set to ON, GPerftools has not been found.")
        message(STATUS "Binaries will be compiled without 'tcmalloc' and 'profiler' libraries.")
        message(STATUS "You can install GPerftools from http://code.google.com/p/gperftools/")
    else( NOT GPERFTOOLS_FOUND )
        message(STATUS "GPerftools libraries found." )
        message(STATUS "Binaries will be compiled with 'tcmalloc' and 'profiler' libraries.")
    endif( NOT GPERFTOOLS_FOUND )
endif(ENABLE_GPERFTOOLS)



################################################################################
# Setup of optional drivers
################################################################################

if($ENV{GN3S_DRIVER})
    message(STATUS "GN3S_DRIVER environment variable found." )
    set(ENABLE_GN3S ON)
endif($ENV{GN3S_DRIVER})
if(GN3S_DRIVER)
    set(ENABLE_GN3S ON)
endif(GN3S_DRIVER)
if(ENABLE_GN3S)
     message(STATUS "The GN3S driver will be compiled.")
     message(STATUS "You can disable it with 'cmake -DENABLE_GN3S=OFF ../'" )
else(ENABLE_GN3S)
     message(STATUS "The (optional and experimental) GN3S driver is not enabled." )
     message(STATUS "Enable it with 'cmake -DENABLE_GN3S=ON ../' to add support for the GN3S dongle." )
endif(ENABLE_GN3S)


if($ENV{RAW_ARRAY_DRIVER})
    message(STATUS "RAW_ARRAY_DRIVER environment variable found." )
    set(ENABLE_ARRAY ON)
endif($ENV{RAW_ARRAY_DRIVER})

if(RAW_ARRAY_DRIVER)
    set(ENABLE_ARRAY ON)
endif(RAW_ARRAY_DRIVER)

if(ENABLE_ARRAY)
    message(STATUS "CTTC's Antenna Array front-end driver will be compiled." )
    message(STATUS "You can disable it with 'cmake -DENABLE_ARRAY=OFF ../'" )
    # copy firmware to install folder
    # Build project gr-dbfcttc
else(ENABLE_ARRAY)
    message(STATUS "The (optional) CTTC's Antenna Array front-end driver is not enabled." )
    message(STATUS "Enable it with 'cmake -DENABLE_ARRAY=ON ../' to add support for the CTTC experimental array front-end." )
endif(ENABLE_ARRAY)

if($ENV{RTLSDR_DRIVER})
    message(STATUS "RTLSDR_DRIVER environment variable found." )
    set(ENABLE_OSMOSDR ON)
endif($ENV{RTLSDR_DRIVER})

if(ENABLE_OSMOSDR)
    message(STATUS "The driver for OsmoSDR and other front-ends (HackRF, bladeRF, Realtek's RTL2832U-based dongles, etc.) will be compiled." )
    message(STATUS "You can disable it with 'cmake -DENABLE_OSMOSDR=OFF ../'" )
else(ENABLE_OSMOSDR)
    message(STATUS "The (optional) driver for OsmoSDR and related front-ends is not enabled." )
    message(STATUS "Enable it with 'cmake -DENABLE_OSMOSDR=ON ../' to add support for OsmoSDR and other front-ends (HackRF, bladeRF, Realtek's RTL2832U-based USB dongles, etc.)" )
endif(ENABLE_OSMOSDR)

if($ENV{FLEXIBAND_DRIVER})
    message(STATUS "FLEXIBAND_DRIVER environment variable found." )
    set(ENABLE_FLEXIBAND ON)
endif($ENV{FLEXIBAND_DRIVER})

if(FLEXIBAND_DRIVER)
    set(ENABLE_FLEXIBAND ON)
endif(FLEXIBAND_DRIVER)

if(ENABLE_FLEXIBAND)
    message(STATUS "CTTC's Antenna Array front-end driver will be compiled." )
    message(STATUS "You can disable it with 'cmake -DENABLE_FLEXIBAND=OFF ../'" )
else(ENABLE_FLEXIBAND)
    message(STATUS "The (optional) Teleorbit Flexiband front-end driver adapter is not enabled." )
    message(STATUS "Enable it with 'cmake -DENABLE_FLEXIBAND=ON ../' to add support for the Teleorbit Flexiband front-end." )
endif(ENABLE_FLEXIBAND)

########################################################################
# Set compiler flags
########################################################################

# Enable C++11 support in GCC
# For "-std=c++0x"  GCC's support for C++11 see http://gcc.gnu.org/projects/cxx0x.html
if(CMAKE_COMPILER_IS_GNUCXX AND NOT WIN32)
     set(MY_CXX_FLAGS "${MY_CXX_FLAGS} -std=c++11 -Wall -Wextra")  #Add warning flags: For "-Wall" see http://gcc.gnu.org/onlinedocs/gcc/Warning-Options.html
endif(CMAKE_COMPILER_IS_GNUCXX AND NOT WIN32)
if(CMAKE_CXX_COMPILER_ID MATCHES "Clang")
    set(MY_CXX_FLAGS "${MY_CXX_FLAGS} -std=c++11 -stdlib=libc++ -Wno-c++11-narrowing")
    if(CMAKE_BUILD_TYPE MATCHES "Release")
        set(MY_CXX_FLAGS "${MY_CXX_FLAGS} -Wno-unused-private-field")
    endif(CMAKE_BUILD_TYPE MATCHES "Release")
endif(CMAKE_CXX_COMPILER_ID MATCHES "Clang")

# Processor-architecture related flags
# See http://gcc.gnu.org/onlinedocs/gcc/i386-and-x86_002d64-Options.html#i386-and-x86_002d64-Options
if (NOT ARCH_COMPILER_FLAGS)
  if(CMAKE_COMPILER_IS_GNUCXX AND NOT WIN32)
    if(OS_IS_MACOSX)
      set(ARCH_COMPILER_FLAGS "-march=corei7 -mfpmath=sse")
    else(OS_IS_MACOSX)
      if(NOT ${ENABLE_GENERIC_ARCH})
         if(IS_ARM) # ARM-specific options (https://gcc.gnu.org/onlinedocs/gcc/ARM-Options.html)
            if(ARM_VERSION STREQUAL "arm")
               # Unknown arm version - try our best to detect
               set(ARCH_COMPILER_FLAGS "-mcpu=native")
            else(ARM_VERSION STREQUAL "arm")
               set(ARCH_COMPILER_FLAGS "-march=${ARM_VERSION}")
	        endif(ARM_VERSION STREQUAL "arm")
         else(IS_ARM)
            set(ARCH_COMPILER_FLAGS "-march=native -mfpmath=sse")
	     endif(IS_ARM)
      endif(NOT ${ENABLE_GENERIC_ARCH})
    endif(OS_IS_MACOSX)
  endif(CMAKE_COMPILER_IS_GNUCXX AND NOT WIN32)
endif (NOT ARCH_COMPILER_FLAGS)
set(MY_CXX_FLAGS "${MY_CXX_FLAGS} ${ARCH_COMPILER_FLAGS}")

if(CMAKE_COMPILER_IS_GNUCXX AND NOT WIN32)
    #http://gcc.gnu.org/wiki/Visibility
    add_definitions(-fvisibility=hidden)
endif()

if(ENABLE_GPERFTOOLS)
    # Set GPerftools related flags if it is available
    # See http://gperftools.googlecode.com/svn/trunk/README
    if(GPERFTOOLS_FOUND)
        if(CMAKE_COMPILER_IS_GNUCXX AND NOT WIN32)
            set(MY_CXX_FLAGS "${MY_CXX_FLAGS} -fno-builtin-malloc -fno-builtin-calloc -fno-builtin-realloc -fno-builtin-free")
        endif(CMAKE_COMPILER_IS_GNUCXX AND NOT WIN32)
        if(CMAKE_CXX_COMPILER_ID MATCHES "Clang")
            set(MY_CXX_FLAGS "${MY_CXX_FLAGS} -fno-builtin")
        endif(CMAKE_CXX_COMPILER_ID MATCHES "Clang")
    endif(GPERFTOOLS_FOUND)
endif(ENABLE_GPERFTOOLS)

set(CMAKE_CXX_FLAGS "${CMAKE_CXX_FLAGS} ${MY_CXX_FLAGS}")

if(OS_IS_LINUX)
    if(${LINUX_DISTRIBUTION} MATCHES "Fedora" OR ${LINUX_DISTRIBUTION} MATCHES "openSUSE")
        link_libraries(pthread)
    endif(${LINUX_DISTRIBUTION} MATCHES "Fedora" OR ${LINUX_DISTRIBUTION} MATCHES "openSUSE")
endif(OS_IS_LINUX)


########################################################################
# Create uninstall target
########################################################################
configure_file(
    ${CMAKE_CURRENT_SOURCE_DIR}/cmake/cmake_uninstall.cmake.in
    ${CMAKE_CURRENT_BINARY_DIR}/cmake_uninstall.cmake
    @ONLY)

add_custom_target(uninstall
    COMMAND ${CMAKE_COMMAND} -P ${CMAKE_CURRENT_BINARY_DIR}/cmake_uninstall.cmake)

########################################################################
# Add subdirectories (in order of deps)
########################################################################
add_subdirectory(src)

if(ENABLE_PACKAGING)
    include(GnssSdrPackaging)
endif(ENABLE_PACKAGING)<|MERGE_RESOLUTION|>--- conflicted
+++ resolved
@@ -285,13 +285,8 @@
      endif(LIBGTEST_DEV_DIR)
      find_path(GTEST_INCLUDE_DIRS NAMES gtest/gtest.h PATHS ${GTEST_DIR}/include)
 else(GTEST_DIR)
-<<<<<<< HEAD
-     find_path(LIBGTEST_DEV_DIR NAMES src/gtest-all.cc PATHS /usr/src/gtest /opt/local/src/gtest)
-     find_path(GTEST_INCLUDE_DIRS NAMES gtest/gtest.h PATHS /usr/include /opt/local/include)
-=======
      find_path(LIBGTEST_DEV_DIR NAMES src/gtest-all.cc PATHS /usr/src/gtest /opt/local/src/gtest-1.7.0)
      find_path(GTEST_INCLUDE_DIRS NAMES gtest/gtest.h PATHS /usr/include /opt/local/src/gtest-1.7.0/include)
->>>>>>> a97d9876
      if(LIBGTEST_DEV_DIR)
          message (STATUS "Googletest (libgtest-dev package) has been found.")
      else(LIBGTEST_DEV_DIR)
