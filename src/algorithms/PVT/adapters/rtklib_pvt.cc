--- conflicted
+++ resolved
@@ -190,6 +190,15 @@
      *    26   |  GPS L1 C/A + GLONASS L1 C/A
      *    27   |  Galileo E1B + GLONASS L1 C/A
      *    28   |  GPS L2C + GLONASS L1 C/A
+     *
+     *
+     *    Skipped previous values to avoid overlapping
+     *    50   |  Beidou B1I
+     *    51   |  Beidou B1I + GPS L1 C/A
+     *    52   |  Beidou B1I + Galileo E1B
+     *    53   |  Beidou B1I + GLONASS L1 C/A
+     *    54   |  Beidou B1I + GPS L1 C/A + Galileo E1B
+     *    55   |  Beidou B1I + GPS L1 C/A + GLONASS L1 C/A + Galileo E1B
      */
     int gps_1C_count = configuration->property("Channels_1C.count", 0);
     int gps_2S_count = configuration->property("Channels_2S.count", 0);
@@ -201,84 +210,49 @@
     int glo_2G_count = configuration->property("Channels_2G.count", 0);
     int bds_B1_count = configuration->property("Channels_B1.count", 0);
 
-<<<<<<< HEAD
-    unsigned int type_of_receiver = 0;
-
-    // *******************WARNING!!!!!!!***********
-    // GPS L5 only configurable for single frequency, single system at the moment!!!!!!
-    if ((gps_1C_count != 0) && (gps_2S_count == 0) && (gps_L5_count == 0) && (gal_1B_count == 0) && (gal_E5a_count == 0) && (gal_E5b_count == 0) && (glo_1G_count == 0) && (glo_2G_count == 0) && (bds_B1_count == 0)) type_of_receiver = 1;
-    if ((gps_1C_count == 0) && (gps_2S_count != 0) && (gps_L5_count == 0) && (gal_1B_count == 0) && (gal_E5a_count == 0) && (gal_E5b_count == 0) && (glo_1G_count == 0) && (glo_2G_count == 0) && (bds_B1_count == 0)) type_of_receiver = 2;
-    if ((gps_1C_count == 0) && (gps_2S_count == 0) && (gps_L5_count != 0) && (gal_1B_count == 0) && (gal_E5a_count == 0) && (gal_E5b_count == 0) && (glo_1G_count == 0) && (glo_2G_count == 0) && (bds_B1_count == 0)) type_of_receiver = 3;
-    if ((gps_1C_count == 0) && (gps_2S_count == 0) && (gps_L5_count == 0) && (gal_1B_count != 0) && (gal_E5a_count == 0) && (gal_E5b_count == 0) && (glo_1G_count == 0) && (glo_2G_count == 0) && (bds_B1_count == 0)) type_of_receiver = 4;
-    if ((gps_1C_count == 0) && (gps_2S_count == 0) && (gps_L5_count == 0) && (gal_1B_count == 0) && (gal_E5a_count != 0) && (gal_E5b_count == 0) && (glo_1G_count == 0) && (glo_2G_count == 0) && (bds_B1_count == 0)) type_of_receiver = 5;
-    if ((gps_1C_count == 0) && (gps_2S_count == 0) && (gps_L5_count == 0) && (gal_1B_count == 0) && (gal_E5a_count == 0) && (gal_E5b_count != 0) && (glo_1G_count == 0) && (glo_2G_count == 0) && (bds_B1_count == 0)) type_of_receiver = 6;
-
-    if ((gps_1C_count != 0) && (gps_2S_count != 0) && (gps_L5_count == 0) && (gal_1B_count == 0) && (gal_E5a_count == 0) && (gal_E5b_count == 0) && (glo_1G_count == 0) && (glo_2G_count == 0) && (bds_B1_count == 0)) type_of_receiver = 7;
-    //if( (gps_1C_count != 0) && (gps_2S_count == 0)  && (gps_L5_count == 0) && (gal_1B_count == 0) && (gal_E5a_count == 0) && (gal_E5b_count == 0)) type_of_receiver = 8;
-    if ((gps_1C_count != 0) && (gps_2S_count == 0) && (gps_L5_count == 0) && (gal_1B_count != 0) && (gal_E5a_count == 0) && (gal_E5b_count == 0) && (glo_1G_count == 0) && (glo_2G_count == 0) && (bds_B1_count == 0)) type_of_receiver = 9;
-    if ((gps_1C_count != 0) && (gps_2S_count == 0) && (gps_L5_count == 0) && (gal_1B_count == 0) && (gal_E5a_count != 0) && (gal_E5b_count == 0) && (glo_1G_count == 0) && (glo_2G_count == 0) && (bds_B1_count == 0)) type_of_receiver = 10;
-    if ((gps_1C_count != 0) && (gps_2S_count == 0) && (gps_L5_count == 0) && (gal_1B_count == 0) && (gal_E5a_count == 0) && (gal_E5b_count != 0) && (glo_1G_count == 0) && (glo_2G_count == 0) && (bds_B1_count == 0)) type_of_receiver = 11;
-    if ((gps_1C_count == 0) && (gps_2S_count != 0) && (gps_L5_count == 0) && (gal_1B_count != 0) && (gal_E5a_count == 0) && (gal_E5b_count == 0) && (glo_1G_count == 0) && (glo_2G_count == 0) && (bds_B1_count == 0)) type_of_receiver = 12;
-    //if( (gps_1C_count == 0) && (gps_2S_count == 0)  && (gal_1B_count != 0) && (gal_E5a_count == 0) && (gal_E5b_count == 0)) type_of_receiver = 13;
-    if ((gps_1C_count == 0) && (gps_2S_count == 0) && (gps_L5_count == 0) && (gal_1B_count != 0) && (gal_E5a_count != 0) && (gal_E5b_count == 0) && (glo_1G_count == 0) && (glo_2G_count == 0) && (bds_B1_count == 0)) type_of_receiver = 14;
-    if ((gps_1C_count == 0) && (gps_2S_count == 0) && (gps_L5_count == 0) && (gal_1B_count != 0) && (gal_E5a_count == 0) && (gal_E5b_count != 0) && (glo_1G_count == 0) && (glo_2G_count == 0) && (bds_B1_count == 0)) type_of_receiver = 15;
-    //if( (gps_1C_count == 0) && (gps_2S_count == 0)  && (gps_L5_count == 0) && (gal_1B_count == 0) && (gal_E5a_count == 0) && (gal_E5b_count == 0)) type_of_receiver = 16;
-    if ((gps_1C_count == 0) && (gps_2S_count != 0) && (gps_L5_count == 0) && (gal_1B_count == 0) && (gal_E5a_count != 0) && (gal_E5b_count == 0) && (glo_1G_count == 0) && (glo_2G_count == 0) && (bds_B1_count == 0)) type_of_receiver = 17;
-    if ((gps_1C_count == 0) && (gps_2S_count != 0) && (gps_L5_count == 0) && (gal_1B_count == 0) && (gal_E5a_count == 0) && (gal_E5b_count != 0) && (glo_1G_count == 0) && (glo_2G_count == 0) && (bds_B1_count == 0)) type_of_receiver = 18;
-    //if( (gps_1C_count == 0) && (gps_2S_count == 0) && (gps_L5_count == 0) && (gal_1B_count == 0) && (gal_E5a_count == 0) && (gal_E5b_count == 0)) type_of_receiver = 19;
-    //if( (gps_1C_count == 0) && (gps_2S_count == 0) && (gps_L5_count == 0) && (gal_1B_count == 0) && (gal_E5a_count == 0) && (gal_E5b_count == 0)) type_of_receiver = 20;
-    if ((gps_1C_count != 0) && (gps_2S_count != 0) && (gps_L5_count == 0) && (gal_1B_count != 0) && (gal_E5a_count == 0) && (gal_E5b_count == 0) && (glo_1G_count == 0) && (glo_2G_count == 0) && (bds_B1_count == 0)) type_of_receiver = 21;
-    //if( (gps_1C_count == 0) && (gps_2S_count == 0) && (gps_L5_count == 0) && (gal_1B_count == 0) && (gal_E5a_count == 0) && (gal_E5b_count = 0)) type_of_receiver = 22;
-    if ((gps_1C_count == 0) && (gps_2S_count == 0) && (gps_L5_count == 0) && (gal_1B_count == 0) && (gal_E5a_count == 0) && (gal_E5b_count == 0) && (glo_1G_count != 0) && (bds_B1_count == 0)) type_of_receiver = 23;
-    if ((gps_1C_count == 0) && (gps_2S_count == 0) && (gps_L5_count == 0) && (gal_1B_count == 0) && (gal_E5a_count == 0) && (gal_E5b_count == 0) && (glo_1G_count == 0) && (glo_2G_count != 0) && (bds_B1_count == 0)) type_of_receiver = 24;
-    if ((gps_1C_count == 0) && (gps_2S_count == 0) && (gps_L5_count == 0) && (gal_1B_count == 0) && (gal_E5a_count == 0) && (gal_E5b_count == 0) && (glo_1G_count != 0) && (glo_2G_count != 0) && (bds_B1_count == 0)) type_of_receiver = 25;
-    if ((gps_1C_count != 0) && (gps_2S_count == 0) && (gps_L5_count == 0) && (gal_1B_count == 0) && (gal_E5a_count == 0) && (gal_E5b_count == 0) && (glo_1G_count != 0) && (glo_2G_count == 0) && (bds_B1_count == 0)) type_of_receiver = 26;
-    if ((gps_1C_count == 0) && (gps_2S_count == 0) && (gps_L5_count == 0) && (gal_1B_count != 0) && (gal_E5a_count == 0) && (gal_E5b_count == 0) && (glo_1G_count != 0) && (glo_2G_count == 0) && (bds_B1_count == 0)) type_of_receiver = 27;
-    if ((gps_1C_count == 0) && (gps_2S_count != 0) && (gps_L5_count == 0) && (gal_1B_count == 0) && (gal_E5a_count == 0) && (gal_E5b_count == 0) && (glo_1G_count != 0) && (glo_2G_count == 0) && (bds_B1_count == 0)) type_of_receiver = 28;
-    if ((gps_1C_count != 0) && (gps_2S_count == 0) && (gps_L5_count == 0) && (gal_1B_count == 0) && (gal_E5a_count == 0) && (gal_E5b_count == 0) && (glo_1G_count == 0) && (glo_2G_count != 0) && (bds_B1_count == 0)) type_of_receiver = 29;
-    if ((gps_1C_count == 0) && (gps_2S_count == 0) && (gps_L5_count == 0) && (gal_1B_count != 0) && (gal_E5a_count == 0) && (gal_E5b_count == 0) && (glo_1G_count == 0) && (glo_2G_count != 0) && (bds_B1_count == 0)) type_of_receiver = 30;
-    if ((gps_1C_count == 0) && (gps_2S_count != 0) && (gps_L5_count == 0) && (gal_1B_count == 0) && (gal_E5a_count == 0) && (gal_E5b_count == 0) && (glo_1G_count == 0) && (glo_2G_count != 0) && (bds_B1_count == 0)) type_of_receiver = 31;
-    if ((gps_1C_count == 0) && (gps_2S_count == 0) && (gps_L5_count == 0) && (gal_1B_count == 0) && (gal_E5a_count == 0) && (gal_E5b_count == 0) && (glo_1G_count == 0) && (glo_2G_count == 0) && (bds_B1_count != 0)) type_of_receiver = 32;
-
-    //RTKLIB PVT solver options
-=======
-    if ((gps_1C_count != 0) && (gps_2S_count == 0) && (gps_L5_count == 0) && (gal_1B_count == 0) && (gal_E5a_count == 0) && (gal_E5b_count == 0) && (glo_1G_count == 0) && (glo_2G_count == 0)) pvt_output_parameters.type_of_receiver = 1;  // L1
-    if ((gps_1C_count == 0) && (gps_2S_count != 0) && (gps_L5_count == 0) && (gal_1B_count == 0) && (gal_E5a_count == 0) && (gal_E5b_count == 0) && (glo_1G_count == 0) && (glo_2G_count == 0)) pvt_output_parameters.type_of_receiver = 2;
-    if ((gps_1C_count == 0) && (gps_2S_count == 0) && (gps_L5_count != 0) && (gal_1B_count == 0) && (gal_E5a_count == 0) && (gal_E5b_count == 0) && (glo_1G_count == 0) && (glo_2G_count == 0)) pvt_output_parameters.type_of_receiver = 3;  // L5
-    if ((gps_1C_count == 0) && (gps_2S_count == 0) && (gps_L5_count == 0) && (gal_1B_count != 0) && (gal_E5a_count == 0) && (gal_E5b_count == 0) && (glo_1G_count == 0) && (glo_2G_count == 0)) pvt_output_parameters.type_of_receiver = 4;  // E1
-    if ((gps_1C_count == 0) && (gps_2S_count == 0) && (gps_L5_count == 0) && (gal_1B_count == 0) && (gal_E5a_count != 0) && (gal_E5b_count == 0) && (glo_1G_count == 0) && (glo_2G_count == 0)) pvt_output_parameters.type_of_receiver = 5;  // E5a
-    if ((gps_1C_count == 0) && (gps_2S_count == 0) && (gps_L5_count == 0) && (gal_1B_count == 0) && (gal_E5a_count == 0) && (gal_E5b_count != 0) && (glo_1G_count == 0) && (glo_2G_count == 0)) pvt_output_parameters.type_of_receiver = 6;
-
-    if ((gps_1C_count != 0) && (gps_2S_count != 0) && (gps_L5_count == 0) && (gal_1B_count == 0) && (gal_E5a_count == 0) && (gal_E5b_count == 0) && (glo_1G_count == 0) && (glo_2G_count == 0)) pvt_output_parameters.type_of_receiver = 7;
-    if ((gps_1C_count != 0) && (gps_2S_count == 0) && (gps_L5_count != 0) && (gal_1B_count == 0) && (gal_E5a_count == 0) && (gal_E5b_count == 0) && (glo_1G_count == 0) && (glo_2G_count == 0)) pvt_output_parameters.type_of_receiver = 8;  // L1+L5
-    if ((gps_1C_count != 0) && (gps_2S_count == 0) && (gps_L5_count == 0) && (gal_1B_count != 0) && (gal_E5a_count == 0) && (gal_E5b_count == 0) && (glo_1G_count == 0) && (glo_2G_count == 0)) pvt_output_parameters.type_of_receiver = 9;  // L1+E1
-    if ((gps_1C_count != 0) && (gps_2S_count == 0) && (gps_L5_count == 0) && (gal_1B_count == 0) && (gal_E5a_count != 0) && (gal_E5b_count == 0) && (glo_1G_count == 0) && (glo_2G_count == 0)) pvt_output_parameters.type_of_receiver = 10;
-    if ((gps_1C_count != 0) && (gps_2S_count == 0) && (gps_L5_count == 0) && (gal_1B_count == 0) && (gal_E5a_count == 0) && (gal_E5b_count != 0) && (glo_1G_count == 0) && (glo_2G_count == 0)) pvt_output_parameters.type_of_receiver = 11;
-    if ((gps_1C_count == 0) && (gps_2S_count != 0) && (gps_L5_count == 0) && (gal_1B_count != 0) && (gal_E5a_count == 0) && (gal_E5b_count == 0) && (glo_1G_count == 0) && (glo_2G_count == 0)) pvt_output_parameters.type_of_receiver = 12;
-    if ((gps_1C_count == 0) && (gps_2S_count == 0) && (gps_L5_count != 0) && (gal_1B_count == 0) && (gal_E5a_count != 0) && (gal_E5b_count == 0) && (glo_1G_count == 0) && (glo_2G_count == 0)) pvt_output_parameters.type_of_receiver = 13;  // L5+E5a
-    if ((gps_1C_count == 0) && (gps_2S_count == 0) && (gps_L5_count == 0) && (gal_1B_count != 0) && (gal_E5a_count != 0) && (gal_E5b_count == 0) && (glo_1G_count == 0) && (glo_2G_count == 0)) pvt_output_parameters.type_of_receiver = 14;
-    if ((gps_1C_count == 0) && (gps_2S_count == 0) && (gps_L5_count == 0) && (gal_1B_count != 0) && (gal_E5a_count == 0) && (gal_E5b_count != 0) && (glo_1G_count == 0) && (glo_2G_count == 0)) pvt_output_parameters.type_of_receiver = 15;
+    if ((gps_1C_count != 0) && (gps_2S_count == 0) && (gps_L5_count == 0) && (gal_1B_count == 0) && (gal_E5a_count == 0) && (gal_E5b_count == 0) && (glo_1G_count == 0) && (glo_2G_count == 0) && (bds_B1_count == 0)) pvt_output_parameters.type_of_receiver = 1;  // L1
+    if ((gps_1C_count == 0) && (gps_2S_count != 0) && (gps_L5_count == 0) && (gal_1B_count == 0) && (gal_E5a_count == 0) && (gal_E5b_count == 0) && (glo_1G_count == 0) && (glo_2G_count == 0) && (bds_B1_count == 0)) pvt_output_parameters.type_of_receiver = 2;
+    if ((gps_1C_count == 0) && (gps_2S_count == 0) && (gps_L5_count != 0) && (gal_1B_count == 0) && (gal_E5a_count == 0) && (gal_E5b_count == 0) && (glo_1G_count == 0) && (glo_2G_count == 0) && (bds_B1_count == 0)) pvt_output_parameters.type_of_receiver = 3;  // L5
+    if ((gps_1C_count == 0) && (gps_2S_count == 0) && (gps_L5_count == 0) && (gal_1B_count != 0) && (gal_E5a_count == 0) && (gal_E5b_count == 0) && (glo_1G_count == 0) && (glo_2G_count == 0) && (bds_B1_count == 0)) pvt_output_parameters.type_of_receiver = 4;  // E1
+    if ((gps_1C_count == 0) && (gps_2S_count == 0) && (gps_L5_count == 0) && (gal_1B_count == 0) && (gal_E5a_count != 0) && (gal_E5b_count == 0) && (glo_1G_count == 0) && (glo_2G_count == 0) && (bds_B1_count == 0)) pvt_output_parameters.type_of_receiver = 5;  // E5a
+    if ((gps_1C_count == 0) && (gps_2S_count == 0) && (gps_L5_count == 0) && (gal_1B_count == 0) && (gal_E5a_count == 0) && (gal_E5b_count != 0) && (glo_1G_count == 0) && (glo_2G_count == 0) && (bds_B1_count == 0)) pvt_output_parameters.type_of_receiver = 6;
+
+    if ((gps_1C_count != 0) && (gps_2S_count != 0) && (gps_L5_count == 0) && (gal_1B_count == 0) && (gal_E5a_count == 0) && (gal_E5b_count == 0) && (glo_1G_count == 0) && (glo_2G_count == 0) && (bds_B1_count == 0)) pvt_output_parameters.type_of_receiver = 7;
+    if ((gps_1C_count != 0) && (gps_2S_count == 0) && (gps_L5_count != 0) && (gal_1B_count == 0) && (gal_E5a_count == 0) && (gal_E5b_count == 0) && (glo_1G_count == 0) && (glo_2G_count == 0) && (bds_B1_count == 0)) pvt_output_parameters.type_of_receiver = 8;  // L1+L5
+    if ((gps_1C_count != 0) && (gps_2S_count == 0) && (gps_L5_count == 0) && (gal_1B_count != 0) && (gal_E5a_count == 0) && (gal_E5b_count == 0) && (glo_1G_count == 0) && (glo_2G_count == 0) && (bds_B1_count == 0)) pvt_output_parameters.type_of_receiver = 9;  // L1+E1
+    if ((gps_1C_count != 0) && (gps_2S_count == 0) && (gps_L5_count == 0) && (gal_1B_count == 0) && (gal_E5a_count != 0) && (gal_E5b_count == 0) && (glo_1G_count == 0) && (glo_2G_count == 0) && (bds_B1_count == 0)) pvt_output_parameters.type_of_receiver = 10;
+    if ((gps_1C_count != 0) && (gps_2S_count == 0) && (gps_L5_count == 0) && (gal_1B_count == 0) && (gal_E5a_count == 0) && (gal_E5b_count != 0) && (glo_1G_count == 0) && (glo_2G_count == 0) && (bds_B1_count == 0)) pvt_output_parameters.type_of_receiver = 11;
+    if ((gps_1C_count == 0) && (gps_2S_count != 0) && (gps_L5_count == 0) && (gal_1B_count != 0) && (gal_E5a_count == 0) && (gal_E5b_count == 0) && (glo_1G_count == 0) && (glo_2G_count == 0) && (bds_B1_count == 0)) pvt_output_parameters.type_of_receiver = 12;
+    if ((gps_1C_count == 0) && (gps_2S_count == 0) && (gps_L5_count != 0) && (gal_1B_count == 0) && (gal_E5a_count != 0) && (gal_E5b_count == 0) && (glo_1G_count == 0) && (glo_2G_count == 0) && (bds_B1_count == 0)) pvt_output_parameters.type_of_receiver = 13;  // L5+E5a
+    if ((gps_1C_count == 0) && (gps_2S_count == 0) && (gps_L5_count == 0) && (gal_1B_count != 0) && (gal_E5a_count != 0) && (gal_E5b_count == 0) && (glo_1G_count == 0) && (glo_2G_count == 0) && (bds_B1_count == 0)) pvt_output_parameters.type_of_receiver = 14;
+    if ((gps_1C_count == 0) && (gps_2S_count == 0) && (gps_L5_count == 0) && (gal_1B_count != 0) && (gal_E5a_count == 0) && (gal_E5b_count != 0) && (glo_1G_count == 0) && (glo_2G_count == 0) && (bds_B1_count == 0)) pvt_output_parameters.type_of_receiver = 15;
     //if( (gps_1C_count == 0) && (gps_2S_count == 0)  && (gps_L5_count == 0) && (gal_1B_count == 0) && (gal_E5a_count == 0) && (gal_E5b_count == 0)) pvt_output_parameters.type_of_receiver = 16;
-    if ((gps_1C_count == 0) && (gps_2S_count != 0) && (gps_L5_count == 0) && (gal_1B_count == 0) && (gal_E5a_count != 0) && (gal_E5b_count == 0) && (glo_1G_count == 0) && (glo_2G_count == 0)) pvt_output_parameters.type_of_receiver = 17;
-    if ((gps_1C_count == 0) && (gps_2S_count != 0) && (gps_L5_count == 0) && (gal_1B_count == 0) && (gal_E5a_count == 0) && (gal_E5b_count != 0) && (glo_1G_count == 0) && (glo_2G_count == 0)) pvt_output_parameters.type_of_receiver = 18;
+    if ((gps_1C_count == 0) && (gps_2S_count != 0) && (gps_L5_count == 0) && (gal_1B_count == 0) && (gal_E5a_count != 0) && (gal_E5b_count == 0) && (glo_1G_count == 0) && (glo_2G_count == 0) && (bds_B1_count == 0)) pvt_output_parameters.type_of_receiver = 17;
+    if ((gps_1C_count == 0) && (gps_2S_count != 0) && (gps_L5_count == 0) && (gal_1B_count == 0) && (gal_E5a_count == 0) && (gal_E5b_count != 0) && (glo_1G_count == 0) && (glo_2G_count == 0) && (bds_B1_count == 0)) pvt_output_parameters.type_of_receiver = 18;
     //if( (gps_1C_count == 0) && (gps_2S_count == 0) && (gps_L5_count == 0) && (gal_1B_count == 0) && (gal_E5a_count == 0) && (gal_E5b_count == 0)) pvt_output_parameters.type_of_receiver = 19;
     //if( (gps_1C_count == 0) && (gps_2S_count == 0) && (gps_L5_count == 0) && (gal_1B_count == 0) && (gal_E5a_count == 0) && (gal_E5b_count == 0)) pvt_output_parameters.type_of_receiver = 20;
-    if ((gps_1C_count != 0) && (gps_2S_count != 0) && (gps_L5_count == 0) && (gal_1B_count != 0) && (gal_E5a_count == 0) && (gal_E5b_count == 0) && (glo_1G_count == 0) && (glo_2G_count == 0)) pvt_output_parameters.type_of_receiver = 21;
+    if ((gps_1C_count != 0) && (gps_2S_count != 0) && (gps_L5_count == 0) && (gal_1B_count != 0) && (gal_E5a_count == 0) && (gal_E5b_count == 0) && (glo_1G_count == 0) && (glo_2G_count == 0) && (bds_B1_count == 0)) pvt_output_parameters.type_of_receiver = 21;
     //if( (gps_1C_count == 0) && (gps_2S_count == 0) && (gps_L5_count == 0) && (gal_1B_count == 0) && (gal_E5a_count == 0) && (gal_E5b_count = 0)) pvt_output_parameters.type_of_receiver = 22;
-    if ((gps_1C_count == 0) && (gps_2S_count == 0) && (gps_L5_count == 0) && (gal_1B_count == 0) && (gal_E5a_count == 0) && (gal_E5b_count == 0) && (glo_1G_count != 0)) pvt_output_parameters.type_of_receiver = 23;
-    if ((gps_1C_count == 0) && (gps_2S_count == 0) && (gps_L5_count == 0) && (gal_1B_count == 0) && (gal_E5a_count == 0) && (gal_E5b_count == 0) && (glo_1G_count == 0) && (glo_2G_count != 0)) pvt_output_parameters.type_of_receiver = 24;
-    if ((gps_1C_count == 0) && (gps_2S_count == 0) && (gps_L5_count == 0) && (gal_1B_count == 0) && (gal_E5a_count == 0) && (gal_E5b_count == 0) && (glo_1G_count != 0) && (glo_2G_count != 0)) pvt_output_parameters.type_of_receiver = 25;
-    if ((gps_1C_count != 0) && (gps_2S_count == 0) && (gps_L5_count == 0) && (gal_1B_count == 0) && (gal_E5a_count == 0) && (gal_E5b_count == 0) && (glo_1G_count != 0) && (glo_2G_count == 0)) pvt_output_parameters.type_of_receiver = 26;
-    if ((gps_1C_count == 0) && (gps_2S_count == 0) && (gps_L5_count == 0) && (gal_1B_count != 0) && (gal_E5a_count == 0) && (gal_E5b_count == 0) && (glo_1G_count != 0) && (glo_2G_count == 0)) pvt_output_parameters.type_of_receiver = 27;
-    if ((gps_1C_count == 0) && (gps_2S_count != 0) && (gps_L5_count == 0) && (gal_1B_count == 0) && (gal_E5a_count == 0) && (gal_E5b_count == 0) && (glo_1G_count != 0) && (glo_2G_count == 0)) pvt_output_parameters.type_of_receiver = 28;
-    if ((gps_1C_count != 0) && (gps_2S_count == 0) && (gps_L5_count == 0) && (gal_1B_count == 0) && (gal_E5a_count == 0) && (gal_E5b_count == 0) && (glo_1G_count == 0) && (glo_2G_count != 0)) pvt_output_parameters.type_of_receiver = 29;
-    if ((gps_1C_count == 0) && (gps_2S_count == 0) && (gps_L5_count == 0) && (gal_1B_count != 0) && (gal_E5a_count == 0) && (gal_E5b_count == 0) && (glo_1G_count == 0) && (glo_2G_count != 0)) pvt_output_parameters.type_of_receiver = 30;
-    if ((gps_1C_count == 0) && (gps_2S_count != 0) && (gps_L5_count == 0) && (gal_1B_count == 0) && (gal_E5a_count == 0) && (gal_E5b_count == 0) && (glo_1G_count == 0) && (glo_2G_count != 0)) pvt_output_parameters.type_of_receiver = 31;
-
-    if ((gps_1C_count != 0) && (gps_2S_count == 0) && (gps_L5_count != 0) && (gal_1B_count != 0) && (gal_E5a_count != 0) && (gal_E5b_count == 0) && (glo_1G_count == 0) && (glo_2G_count == 0)) pvt_output_parameters.type_of_receiver = 32;  // L1+E1+L5+E5a
-
-    // RTKLIB PVT solver options
->>>>>>> 097dea2e
+    if ((gps_1C_count == 0) && (gps_2S_count == 0) && (gps_L5_count == 0) && (gal_1B_count == 0) && (gal_E5a_count == 0) && (gal_E5b_count == 0) && (glo_1G_count != 0) && (bds_B1_count == 0)) pvt_output_parameters.type_of_receiver = 23;
+    if ((gps_1C_count == 0) && (gps_2S_count == 0) && (gps_L5_count == 0) && (gal_1B_count == 0) && (gal_E5a_count == 0) && (gal_E5b_count == 0) && (glo_1G_count == 0) && (glo_2G_count != 0) && (bds_B1_count == 0)) pvt_output_parameters.type_of_receiver = 24;
+    if ((gps_1C_count == 0) && (gps_2S_count == 0) && (gps_L5_count == 0) && (gal_1B_count == 0) && (gal_E5a_count == 0) && (gal_E5b_count == 0) && (glo_1G_count != 0) && (glo_2G_count != 0) && (bds_B1_count == 0)) pvt_output_parameters.type_of_receiver = 25;
+    if ((gps_1C_count != 0) && (gps_2S_count == 0) && (gps_L5_count == 0) && (gal_1B_count == 0) && (gal_E5a_count == 0) && (gal_E5b_count == 0) && (glo_1G_count != 0) && (glo_2G_count == 0) && (bds_B1_count == 0)) pvt_output_parameters.type_of_receiver = 26;
+    if ((gps_1C_count == 0) && (gps_2S_count == 0) && (gps_L5_count == 0) && (gal_1B_count != 0) && (gal_E5a_count == 0) && (gal_E5b_count == 0) && (glo_1G_count != 0) && (glo_2G_count == 0) && (bds_B1_count == 0)) pvt_output_parameters.type_of_receiver = 27;
+    if ((gps_1C_count == 0) && (gps_2S_count != 0) && (gps_L5_count == 0) && (gal_1B_count == 0) && (gal_E5a_count == 0) && (gal_E5b_count == 0) && (glo_1G_count != 0) && (glo_2G_count == 0) && (bds_B1_count == 0)) pvt_output_parameters.type_of_receiver = 28;
+    if ((gps_1C_count != 0) && (gps_2S_count == 0) && (gps_L5_count == 0) && (gal_1B_count == 0) && (gal_E5a_count == 0) && (gal_E5b_count == 0) && (glo_1G_count == 0) && (glo_2G_count != 0) && (bds_B1_count == 0)) pvt_output_parameters.type_of_receiver = 29;
+    if ((gps_1C_count == 0) && (gps_2S_count == 0) && (gps_L5_count == 0) && (gal_1B_count != 0) && (gal_E5a_count == 0) && (gal_E5b_count == 0) && (glo_1G_count == 0) && (glo_2G_count != 0) && (bds_B1_count == 0)) pvt_output_parameters.type_of_receiver = 30;
+    if ((gps_1C_count == 0) && (gps_2S_count != 0) && (gps_L5_count == 0) && (gal_1B_count == 0) && (gal_E5a_count == 0) && (gal_E5b_count == 0) && (glo_1G_count == 0) && (glo_2G_count != 0) && (bds_B1_count == 0)) pvt_output_parameters.type_of_receiver = 31;
+
+    if ((gps_1C_count != 0) && (gps_2S_count == 0) && (gps_L5_count != 0) && (gal_1B_count != 0) && (gal_E5a_count != 0) && (gal_E5b_count == 0) && (glo_1G_count == 0) && (glo_2G_count == 0) && (bds_B1_count == 0)) pvt_output_parameters.type_of_receiver = 32;  // L1+E1+L5+E5a
+    // BeiDou B1I Receiver
+    if ((gps_1C_count == 0) && (gps_2S_count == 0) && (gps_L5_count == 0) && (gal_1B_count == 0) && (gal_E5a_count == 0) && (gal_E5b_count == 0) && (glo_1G_count == 0) && (glo_2G_count == 0) && (bds_B1_count != 0)) pvt_output_parameters.type_of_receiver = 50;
+    if ((gps_1C_count != 0) && (gps_2S_count == 0) && (gps_L5_count == 0) && (gal_1B_count == 0) && (gal_E5a_count == 0) && (gal_E5b_count == 0) && (glo_1G_count == 0) && (glo_2G_count == 0) && (bds_B1_count != 0)) pvt_output_parameters.type_of_receiver = 51;
+    if ((gps_1C_count == 0) && (gps_2S_count == 0) && (gps_L5_count == 0) && (gal_1B_count != 0) && (gal_E5a_count == 0) && (gal_E5b_count == 0) && (glo_1G_count == 0) && (glo_2G_count == 0) && (bds_B1_count != 0)) pvt_output_parameters.type_of_receiver = 52;
+    if ((gps_1C_count == 0) && (gps_2S_count == 0) && (gps_L5_count == 0) && (gal_1B_count == 0) && (gal_E5a_count == 0) && (gal_E5b_count == 0) && (glo_1G_count != 0) && (glo_2G_count == 0) && (bds_B1_count != 0)) pvt_output_parameters.type_of_receiver = 53;
+    if ((gps_1C_count != 0) && (gps_2S_count == 0) && (gps_L5_count == 0) && (gal_1B_count != 0) && (gal_E5a_count == 0) && (gal_E5b_count == 0) && (glo_1G_count == 0) && (glo_2G_count == 0) && (bds_B1_count != 0)) pvt_output_parameters.type_of_receiver = 54;
+    if ((gps_1C_count != 0) && (gps_2S_count == 0) && (gps_L5_count == 0) && (gal_1B_count != 0) && (gal_E5a_count == 0) && (gal_E5b_count == 0) && (glo_1G_count != 0) && (glo_2G_count == 0) && (bds_B1_count != 0)) pvt_output_parameters.type_of_receiver = 55;
+
+    //RTKLIB PVT solver options
     // Settings 1
     int positioning_mode = -1;
     std::string default_pos_mode("Single");
