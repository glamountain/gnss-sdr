/*!
 * \file rtklib_pvt.cc
 * \brief Interface of a Position Velocity and Time computation block
 * \author Javier Arribas, 2017. jarribas(at)cttc.es
 *
 * -------------------------------------------------------------------------
 *
 * Copyright (C) 2010-2018  (see AUTHORS file for a list of contributors)
 *
 * GNSS-SDR is a software defined Global Navigation
 *          Satellite Systems receiver
 *
 * This file is part of GNSS-SDR.
 *
 * GNSS-SDR is free software: you can redistribute it and/or modify
 * it under the terms of the GNU General Public License as published by
 * the Free Software Foundation, either version 3 of the License, or
 * (at your option) any later version.
 *
 * GNSS-SDR is distributed in the hope that it will be useful,
 * but WITHOUT ANY WARRANTY; without even the implied warranty of
 * MERCHANTABILITY or FITNESS FOR A PARTICULAR PURPOSE.  See the
 * GNU General Public License for more details.
 *
 * You should have received a copy of the GNU General Public License
 * along with GNSS-SDR. If not, see <https://www.gnu.org/licenses/>.
 *
 * -------------------------------------------------------------------------
 */


#include "rtklib_pvt.h"
#include "configuration_interface.h"
#include "gnss_sdr_flags.h"
#include "pvt_conf.h"
#include <boost/archive/xml_iarchive.hpp>
#include <boost/archive/xml_oarchive.hpp>
#include <boost/serialization/map.hpp>
#include <glog/logging.h>
#if OLD_BOOST
#include <boost/math/common_factor_rt.hpp>
namespace bc = boost::math;
#else
#include <boost/integer/common_factor_rt.hpp>
namespace bc = boost::integer;
#endif


using google::LogMessage;


RtklibPvt::RtklibPvt(ConfigurationInterface* configuration,
    const std::string& role,
    unsigned int in_streams,
    unsigned int out_streams) : role_(std::move(role)),
                                in_streams_(in_streams),
                                out_streams_(out_streams)
{
    Pvt_Conf pvt_output_parameters = Pvt_Conf();
    // dump parameters
    std::string default_dump_filename = "./pvt.dat";
    std::string default_nmea_dump_filename = "./nmea_pvt.nmea";
    std::string default_nmea_dump_devname = "/dev/tty1";
    std::string default_rtcm_dump_devname = "/dev/pts/1";
    DLOG(INFO) << "role " << role;
    pvt_output_parameters.dump = configuration->property(role + ".dump", false);
    pvt_output_parameters.dump_filename = configuration->property(role + ".dump_filename", default_dump_filename);
    pvt_output_parameters.dump_mat = configuration->property(role + ".dump_mat", true);

    // output rate
    pvt_output_parameters.output_rate_ms = configuration->property(role + ".output_rate_ms", 500);

    // display rate
    pvt_output_parameters.display_rate_ms = configuration->property(role + ".display_rate_ms", 500);

    // NMEA Printer settings
    pvt_output_parameters.flag_nmea_tty_port = configuration->property(role + ".flag_nmea_tty_port", false);
    pvt_output_parameters.nmea_dump_filename = configuration->property(role + ".nmea_dump_filename", default_nmea_dump_filename);
    std::string nmea_dump_devname = configuration->property(role + ".nmea_dump_devname", default_nmea_dump_devname);

    // RINEX version
    pvt_output_parameters.rinex_version = configuration->property(role + ".rinex_version", 3);
    if (FLAGS_RINEX_version == "3.01")
        {
            pvt_output_parameters.rinex_version = 3;
        }
    else if (FLAGS_RINEX_version == "3.02")
        {
            pvt_output_parameters.rinex_version = 3;
        }
    else if (FLAGS_RINEX_version == "3")
        {
            pvt_output_parameters.rinex_version = 3;
        }
    else if (FLAGS_RINEX_version == "2.11")
        {
            pvt_output_parameters.rinex_version = 2;
        }
    else if (FLAGS_RINEX_version == "2.10")
        {
            pvt_output_parameters.rinex_version = 2;
        }
    else if (FLAGS_RINEX_version == "2")
        {
            pvt_output_parameters.rinex_version = 2;
        }
    pvt_output_parameters.rinexobs_rate_ms = bc::lcm(configuration->property(role + ".rinexobs_rate_ms", 1000), pvt_output_parameters.output_rate_ms);
    pvt_output_parameters.rinexnav_rate_ms = bc::lcm(configuration->property(role + ".rinexnav_rate_ms", 6000), pvt_output_parameters.output_rate_ms);

    // RTCM Printer settings
    pvt_output_parameters.flag_rtcm_tty_port = configuration->property(role + ".flag_rtcm_tty_port", false);
    pvt_output_parameters.rtcm_dump_devname = configuration->property(role + ".rtcm_dump_devname", default_rtcm_dump_devname);
    pvt_output_parameters.flag_rtcm_server = configuration->property(role + ".flag_rtcm_server", false);
    pvt_output_parameters.rtcm_tcp_port = configuration->property(role + ".rtcm_tcp_port", 2101);
    pvt_output_parameters.rtcm_station_id = configuration->property(role + ".rtcm_station_id", 1234);
    // RTCM message rates: least common multiple with output_rate_ms
    int rtcm_MT1019_rate_ms = bc::lcm(configuration->property(role + ".rtcm_MT1019_rate_ms", 5000), pvt_output_parameters.output_rate_ms);
    int rtcm_MT1020_rate_ms = bc::lcm(configuration->property(role + ".rtcm_MT1020_rate_ms", 5000), pvt_output_parameters.output_rate_ms);
    int rtcm_MT1045_rate_ms = bc::lcm(configuration->property(role + ".rtcm_MT1045_rate_ms", 5000), pvt_output_parameters.output_rate_ms);
    int rtcm_MSM_rate_ms = bc::lcm(configuration->property(role + ".rtcm_MSM_rate_ms", 1000), pvt_output_parameters.output_rate_ms);
    int rtcm_MT1077_rate_ms = bc::lcm(configuration->property(role + ".rtcm_MT1077_rate_ms", rtcm_MSM_rate_ms), pvt_output_parameters.output_rate_ms);
    int rtcm_MT1087_rate_ms = bc::lcm(configuration->property(role + ".rtcm_MT1087_rate_ms", rtcm_MSM_rate_ms), pvt_output_parameters.output_rate_ms);
    int rtcm_MT1097_rate_ms = bc::lcm(configuration->property(role + ".rtcm_MT1097_rate_ms", rtcm_MSM_rate_ms), pvt_output_parameters.output_rate_ms);
    //std::map<int, int> rtcm_msg_rate_ms;
    pvt_output_parameters.rtcm_msg_rate_ms[1019] = rtcm_MT1019_rate_ms;
    pvt_output_parameters.rtcm_msg_rate_ms[1020] = rtcm_MT1020_rate_ms;
    pvt_output_parameters.rtcm_msg_rate_ms[1045] = rtcm_MT1045_rate_ms;
    for (int k = 1071; k < 1078; k++)  // All GPS MSM
        {
            pvt_output_parameters.rtcm_msg_rate_ms[k] = rtcm_MT1077_rate_ms;
        }
    for (int k = 1081; k < 1088; k++)  // All GLONASS MSM
        {
            pvt_output_parameters.rtcm_msg_rate_ms[k] = rtcm_MT1087_rate_ms;
        }
    for (int k = 1091; k < 1098; k++)  // All Galileo MSM
        {
            pvt_output_parameters.rtcm_msg_rate_ms[k] = rtcm_MT1097_rate_ms;
        }

    // Infer the type of receiver
    /*
     *   TYPE  |  RECEIVER
     *     0   |  Unknown
     *     1   |  GPS L1 C/A
     *     2   |  GPS L2C
     *     3   |  GPS L5
     *     4   |  Galileo E1B
     *     5   |  Galileo E5a
     *     6   |  Galileo E5b
     *     7   |  GPS L1 C/A + GPS L2C
     *     8   |  GPS L1 C/A + GPS L5
     *     9   |  GPS L1 C/A + Galileo E1B
     *    10   |  GPS L1 C/A + Galileo E5a
     *    11   |  GPS L1 C/A + Galileo E5b
     *    12   |  Galileo E1B + GPS L2C
     *    13   |  Galileo E1B + GPS L5
     *    14   |  Galileo E1B + Galileo E5a
     *    15   |  Galileo E1B + Galileo E5b
     *    16   |  GPS L2C + GPS L5
     *    17   |  GPS L2C + Galileo E5a
     *    18   |  GPS L2C + Galileo E5b
     *    19   |  GPS L5 + Galileo E5a
     *    20   |  GPS L5 + Galileo E5b
     *    21   |  GPS L1 C/A + Galileo E1B + GPS L2C
     *    22   |  GPS L1 C/A + Galileo E1B + GPS L5
     *    23   |  GLONASS L1 C/A
     *    24   |  GLONASS L2 C/A
     *    25   |  GLONASS L1 C/A + GLONASS L2 C/A
     *    26   |  GPS L1 C/A + GLONASS L1 C/A
     *    27   |  Galileo E1B + GLONASS L1 C/A
     *    28   |  GPS L2C + GLONASS L1 C/A
     *
     *
     *    Skipped previous values to avoid overlapping
     *    50   |  Beidou B1I
     *    51   |  Beidou B1I + GPS L1 C/A
     *    52   |  Beidou B1I + Galileo E1B
     *    53   |  Beidou B1I + GLONASS L1 C/A
     *    54   |  Beidou B1I + GPS L1 C/A + Galileo E1B
     *    55   |  Beidou B1I + GPS L1 C/A + GLONASS L1 C/A + Galileo E1B
     */
    int gps_1C_count = configuration->property("Channels_1C.count", 0);
    int gps_2S_count = configuration->property("Channels_2S.count", 0);
    int gps_L5_count = configuration->property("Channels_L5.count", 0);
    int gal_1B_count = configuration->property("Channels_1B.count", 0);
    int gal_E5a_count = configuration->property("Channels_5X.count", 0);
    int gal_E5b_count = configuration->property("Channels_7X.count", 0);
    int glo_1G_count = configuration->property("Channels_1G.count", 0);
    int glo_2G_count = configuration->property("Channels_2G.count", 0);
    int bds_B1_count = configuration->property("Channels_B1.count", 0);

    if ((gps_1C_count != 0) && (gps_2S_count == 0) && (gps_L5_count == 0) && (gal_1B_count == 0) && (gal_E5a_count == 0) && (gal_E5b_count == 0) && (glo_1G_count == 0) && (glo_2G_count == 0) && (bds_B1_count == 0)) pvt_output_parameters.type_of_receiver = 1;  // L1
    if ((gps_1C_count == 0) && (gps_2S_count != 0) && (gps_L5_count == 0) && (gal_1B_count == 0) && (gal_E5a_count == 0) && (gal_E5b_count == 0) && (glo_1G_count == 0) && (glo_2G_count == 0) && (bds_B1_count == 0)) pvt_output_parameters.type_of_receiver = 2;
    if ((gps_1C_count == 0) && (gps_2S_count == 0) && (gps_L5_count != 0) && (gal_1B_count == 0) && (gal_E5a_count == 0) && (gal_E5b_count == 0) && (glo_1G_count == 0) && (glo_2G_count == 0) && (bds_B1_count == 0)) pvt_output_parameters.type_of_receiver = 3;  // L5
    if ((gps_1C_count == 0) && (gps_2S_count == 0) && (gps_L5_count == 0) && (gal_1B_count != 0) && (gal_E5a_count == 0) && (gal_E5b_count == 0) && (glo_1G_count == 0) && (glo_2G_count == 0) && (bds_B1_count == 0)) pvt_output_parameters.type_of_receiver = 4;  // E1
    if ((gps_1C_count == 0) && (gps_2S_count == 0) && (gps_L5_count == 0) && (gal_1B_count == 0) && (gal_E5a_count != 0) && (gal_E5b_count == 0) && (glo_1G_count == 0) && (glo_2G_count == 0) && (bds_B1_count == 0)) pvt_output_parameters.type_of_receiver = 5;  // E5a
    if ((gps_1C_count == 0) && (gps_2S_count == 0) && (gps_L5_count == 0) && (gal_1B_count == 0) && (gal_E5a_count == 0) && (gal_E5b_count != 0) && (glo_1G_count == 0) && (glo_2G_count == 0) && (bds_B1_count == 0)) pvt_output_parameters.type_of_receiver = 6;

    if ((gps_1C_count != 0) && (gps_2S_count != 0) && (gps_L5_count == 0) && (gal_1B_count == 0) && (gal_E5a_count == 0) && (gal_E5b_count == 0) && (glo_1G_count == 0) && (glo_2G_count == 0) && (bds_B1_count == 0)) pvt_output_parameters.type_of_receiver = 7;
    if ((gps_1C_count != 0) && (gps_2S_count == 0) && (gps_L5_count != 0) && (gal_1B_count == 0) && (gal_E5a_count == 0) && (gal_E5b_count == 0) && (glo_1G_count == 0) && (glo_2G_count == 0) && (bds_B1_count == 0)) pvt_output_parameters.type_of_receiver = 8;  // L1+L5
    if ((gps_1C_count != 0) && (gps_2S_count == 0) && (gps_L5_count == 0) && (gal_1B_count != 0) && (gal_E5a_count == 0) && (gal_E5b_count == 0) && (glo_1G_count == 0) && (glo_2G_count == 0) && (bds_B1_count == 0)) pvt_output_parameters.type_of_receiver = 9;  // L1+E1
    if ((gps_1C_count != 0) && (gps_2S_count == 0) && (gps_L5_count == 0) && (gal_1B_count == 0) && (gal_E5a_count != 0) && (gal_E5b_count == 0) && (glo_1G_count == 0) && (glo_2G_count == 0) && (bds_B1_count == 0)) pvt_output_parameters.type_of_receiver = 10;
    if ((gps_1C_count != 0) && (gps_2S_count == 0) && (gps_L5_count == 0) && (gal_1B_count == 0) && (gal_E5a_count == 0) && (gal_E5b_count != 0) && (glo_1G_count == 0) && (glo_2G_count == 0) && (bds_B1_count == 0)) pvt_output_parameters.type_of_receiver = 11;
    if ((gps_1C_count == 0) && (gps_2S_count != 0) && (gps_L5_count == 0) && (gal_1B_count != 0) && (gal_E5a_count == 0) && (gal_E5b_count == 0) && (glo_1G_count == 0) && (glo_2G_count == 0) && (bds_B1_count == 0)) pvt_output_parameters.type_of_receiver = 12;
    if ((gps_1C_count == 0) && (gps_2S_count == 0) && (gps_L5_count != 0) && (gal_1B_count == 0) && (gal_E5a_count != 0) && (gal_E5b_count == 0) && (glo_1G_count == 0) && (glo_2G_count == 0) && (bds_B1_count == 0)) pvt_output_parameters.type_of_receiver = 13;  // L5+E5a
    if ((gps_1C_count == 0) && (gps_2S_count == 0) && (gps_L5_count == 0) && (gal_1B_count != 0) && (gal_E5a_count != 0) && (gal_E5b_count == 0) && (glo_1G_count == 0) && (glo_2G_count == 0) && (bds_B1_count == 0)) pvt_output_parameters.type_of_receiver = 14;
    if ((gps_1C_count == 0) && (gps_2S_count == 0) && (gps_L5_count == 0) && (gal_1B_count != 0) && (gal_E5a_count == 0) && (gal_E5b_count != 0) && (glo_1G_count == 0) && (glo_2G_count == 0) && (bds_B1_count == 0)) pvt_output_parameters.type_of_receiver = 15;
    //if( (gps_1C_count == 0) && (gps_2S_count == 0)  && (gps_L5_count == 0) && (gal_1B_count == 0) && (gal_E5a_count == 0) && (gal_E5b_count == 0)) pvt_output_parameters.type_of_receiver = 16;
    if ((gps_1C_count == 0) && (gps_2S_count != 0) && (gps_L5_count == 0) && (gal_1B_count == 0) && (gal_E5a_count != 0) && (gal_E5b_count == 0) && (glo_1G_count == 0) && (glo_2G_count == 0) && (bds_B1_count == 0)) pvt_output_parameters.type_of_receiver = 17;
    if ((gps_1C_count == 0) && (gps_2S_count != 0) && (gps_L5_count == 0) && (gal_1B_count == 0) && (gal_E5a_count == 0) && (gal_E5b_count != 0) && (glo_1G_count == 0) && (glo_2G_count == 0) && (bds_B1_count == 0)) pvt_output_parameters.type_of_receiver = 18;
    //if( (gps_1C_count == 0) && (gps_2S_count == 0) && (gps_L5_count == 0) && (gal_1B_count == 0) && (gal_E5a_count == 0) && (gal_E5b_count == 0)) pvt_output_parameters.type_of_receiver = 19;
    //if( (gps_1C_count == 0) && (gps_2S_count == 0) && (gps_L5_count == 0) && (gal_1B_count == 0) && (gal_E5a_count == 0) && (gal_E5b_count == 0)) pvt_output_parameters.type_of_receiver = 20;
    if ((gps_1C_count != 0) && (gps_2S_count != 0) && (gps_L5_count == 0) && (gal_1B_count != 0) && (gal_E5a_count == 0) && (gal_E5b_count == 0) && (glo_1G_count == 0) && (glo_2G_count == 0) && (bds_B1_count == 0)) pvt_output_parameters.type_of_receiver = 21;
    //if( (gps_1C_count == 0) && (gps_2S_count == 0) && (gps_L5_count == 0) && (gal_1B_count == 0) && (gal_E5a_count == 0) && (gal_E5b_count = 0)) pvt_output_parameters.type_of_receiver = 22;
<<<<<<< HEAD
    if ((gps_1C_count == 0) && (gps_2S_count == 0) && (gps_L5_count == 0) && (gal_1B_count == 0) && (gal_E5a_count == 0) && (gal_E5b_count == 0) && (glo_1G_count != 0) && (bds_B1_count == 0)) pvt_output_parameters.type_of_receiver = 23;
    if ((gps_1C_count == 0) && (gps_2S_count == 0) && (gps_L5_count == 0) && (gal_1B_count == 0) && (gal_E5a_count == 0) && (gal_E5b_count == 0) && (glo_1G_count == 0) && (glo_2G_count != 0) && (bds_B1_count == 0)) pvt_output_parameters.type_of_receiver = 24;
    if ((gps_1C_count == 0) && (gps_2S_count == 0) && (gps_L5_count == 0) && (gal_1B_count == 0) && (gal_E5a_count == 0) && (gal_E5b_count == 0) && (glo_1G_count != 0) && (glo_2G_count != 0) && (bds_B1_count == 0)) pvt_output_parameters.type_of_receiver = 25;
    if ((gps_1C_count != 0) && (gps_2S_count == 0) && (gps_L5_count == 0) && (gal_1B_count == 0) && (gal_E5a_count == 0) && (gal_E5b_count == 0) && (glo_1G_count != 0) && (glo_2G_count == 0) && (bds_B1_count == 0)) pvt_output_parameters.type_of_receiver = 26;
    if ((gps_1C_count == 0) && (gps_2S_count == 0) && (gps_L5_count == 0) && (gal_1B_count != 0) && (gal_E5a_count == 0) && (gal_E5b_count == 0) && (glo_1G_count != 0) && (glo_2G_count == 0) && (bds_B1_count == 0)) pvt_output_parameters.type_of_receiver = 27;
    if ((gps_1C_count == 0) && (gps_2S_count != 0) && (gps_L5_count == 0) && (gal_1B_count == 0) && (gal_E5a_count == 0) && (gal_E5b_count == 0) && (glo_1G_count != 0) && (glo_2G_count == 0) && (bds_B1_count == 0)) pvt_output_parameters.type_of_receiver = 28;
    if ((gps_1C_count != 0) && (gps_2S_count == 0) && (gps_L5_count == 0) && (gal_1B_count == 0) && (gal_E5a_count == 0) && (gal_E5b_count == 0) && (glo_1G_count == 0) && (glo_2G_count != 0) && (bds_B1_count == 0)) pvt_output_parameters.type_of_receiver = 29;
    if ((gps_1C_count == 0) && (gps_2S_count == 0) && (gps_L5_count == 0) && (gal_1B_count != 0) && (gal_E5a_count == 0) && (gal_E5b_count == 0) && (glo_1G_count == 0) && (glo_2G_count != 0) && (bds_B1_count == 0)) pvt_output_parameters.type_of_receiver = 30;
    if ((gps_1C_count == 0) && (gps_2S_count != 0) && (gps_L5_count == 0) && (gal_1B_count == 0) && (gal_E5a_count == 0) && (gal_E5b_count == 0) && (glo_1G_count == 0) && (glo_2G_count != 0) && (bds_B1_count == 0)) pvt_output_parameters.type_of_receiver = 31;

    if ((gps_1C_count != 0) && (gps_2S_count == 0) && (gps_L5_count != 0) && (gal_1B_count != 0) && (gal_E5a_count != 0) && (gal_E5b_count == 0) && (glo_1G_count == 0) && (glo_2G_count == 0) && (bds_B1_count == 0)) pvt_output_parameters.type_of_receiver = 32;  // L1+E1+L5+E5a
    // BeiDou B1I Receiver
    if ((gps_1C_count == 0) && (gps_2S_count == 0) && (gps_L5_count == 0) && (gal_1B_count == 0) && (gal_E5a_count == 0) && (gal_E5b_count == 0) && (glo_1G_count == 0) && (glo_2G_count == 0) && (bds_B1_count != 0)) pvt_output_parameters.type_of_receiver = 50;
    if ((gps_1C_count != 0) && (gps_2S_count == 0) && (gps_L5_count == 0) && (gal_1B_count == 0) && (gal_E5a_count == 0) && (gal_E5b_count == 0) && (glo_1G_count == 0) && (glo_2G_count == 0) && (bds_B1_count != 0)) pvt_output_parameters.type_of_receiver = 51;
    if ((gps_1C_count == 0) && (gps_2S_count == 0) && (gps_L5_count == 0) && (gal_1B_count != 0) && (gal_E5a_count == 0) && (gal_E5b_count == 0) && (glo_1G_count == 0) && (glo_2G_count == 0) && (bds_B1_count != 0)) pvt_output_parameters.type_of_receiver = 52;
    if ((gps_1C_count == 0) && (gps_2S_count == 0) && (gps_L5_count == 0) && (gal_1B_count == 0) && (gal_E5a_count == 0) && (gal_E5b_count == 0) && (glo_1G_count != 0) && (glo_2G_count == 0) && (bds_B1_count != 0)) pvt_output_parameters.type_of_receiver = 53;
    if ((gps_1C_count != 0) && (gps_2S_count == 0) && (gps_L5_count == 0) && (gal_1B_count != 0) && (gal_E5a_count == 0) && (gal_E5b_count == 0) && (glo_1G_count == 0) && (glo_2G_count == 0) && (bds_B1_count != 0)) pvt_output_parameters.type_of_receiver = 54;
    if ((gps_1C_count != 0) && (gps_2S_count == 0) && (gps_L5_count == 0) && (gal_1B_count != 0) && (gal_E5a_count == 0) && (gal_E5b_count == 0) && (glo_1G_count != 0) && (glo_2G_count == 0) && (bds_B1_count != 0)) pvt_output_parameters.type_of_receiver = 55;

    //RTKLIB PVT solver options
=======
    if ((gps_1C_count == 0) && (gps_2S_count == 0) && (gps_L5_count == 0) && (gal_1B_count == 0) && (gal_E5a_count == 0) && (gal_E5b_count == 0) && (glo_1G_count != 0)) pvt_output_parameters.type_of_receiver = 23;
    if ((gps_1C_count == 0) && (gps_2S_count == 0) && (gps_L5_count == 0) && (gal_1B_count == 0) && (gal_E5a_count == 0) && (gal_E5b_count == 0) && (glo_1G_count == 0) && (glo_2G_count != 0)) pvt_output_parameters.type_of_receiver = 24;
    if ((gps_1C_count == 0) && (gps_2S_count == 0) && (gps_L5_count == 0) && (gal_1B_count == 0) && (gal_E5a_count == 0) && (gal_E5b_count == 0) && (glo_1G_count != 0) && (glo_2G_count != 0)) pvt_output_parameters.type_of_receiver = 25;
    if ((gps_1C_count != 0) && (gps_2S_count == 0) && (gps_L5_count == 0) && (gal_1B_count == 0) && (gal_E5a_count == 0) && (gal_E5b_count == 0) && (glo_1G_count != 0) && (glo_2G_count == 0)) pvt_output_parameters.type_of_receiver = 26;
    if ((gps_1C_count == 0) && (gps_2S_count == 0) && (gps_L5_count == 0) && (gal_1B_count != 0) && (gal_E5a_count == 0) && (gal_E5b_count == 0) && (glo_1G_count != 0) && (glo_2G_count == 0)) pvt_output_parameters.type_of_receiver = 27;
    if ((gps_1C_count == 0) && (gps_2S_count != 0) && (gps_L5_count == 0) && (gal_1B_count == 0) && (gal_E5a_count == 0) && (gal_E5b_count == 0) && (glo_1G_count != 0) && (glo_2G_count == 0)) pvt_output_parameters.type_of_receiver = 28;
    if ((gps_1C_count != 0) && (gps_2S_count == 0) && (gps_L5_count == 0) && (gal_1B_count == 0) && (gal_E5a_count == 0) && (gal_E5b_count == 0) && (glo_1G_count == 0) && (glo_2G_count != 0)) pvt_output_parameters.type_of_receiver = 29;
    if ((gps_1C_count == 0) && (gps_2S_count == 0) && (gps_L5_count == 0) && (gal_1B_count != 0) && (gal_E5a_count == 0) && (gal_E5b_count == 0) && (glo_1G_count == 0) && (glo_2G_count != 0)) pvt_output_parameters.type_of_receiver = 30;
    if ((gps_1C_count == 0) && (gps_2S_count != 0) && (gps_L5_count == 0) && (gal_1B_count == 0) && (gal_E5a_count == 0) && (gal_E5b_count == 0) && (glo_1G_count == 0) && (glo_2G_count != 0)) pvt_output_parameters.type_of_receiver = 31;

    if ((gps_1C_count != 0) && (gps_2S_count == 0) && (gps_L5_count != 0) && (gal_1B_count != 0) && (gal_E5a_count != 0) && (gal_E5b_count == 0) && (glo_1G_count == 0) && (glo_2G_count == 0)) pvt_output_parameters.type_of_receiver = 32;  // L1+E1+L5+E5a
    if ((gps_1C_count != 0) && (gps_2S_count == 0) && (gps_L5_count == 0) && (gal_1B_count != 0) && (gal_E5a_count != 0) && (gal_E5b_count == 0) && (glo_1G_count == 0) && (glo_2G_count == 0)) pvt_output_parameters.type_of_receiver = 33;  // L1+E1+E5a

    // RTKLIB PVT solver options
>>>>>>> 0b0d2bd5
    // Settings 1
    int positioning_mode = -1;
    std::string default_pos_mode("Single");
    std::string positioning_mode_str = configuration->property(role + ".positioning_mode", default_pos_mode);  //  (PMODE_XXX) see src/algorithms/libs/rtklib/rtklib.h
    if (positioning_mode_str == "Single") positioning_mode = PMODE_SINGLE;
    if (positioning_mode_str == "Static") positioning_mode = PMODE_STATIC;
    if (positioning_mode_str == "Kinematic") positioning_mode = PMODE_KINEMA;
    if (positioning_mode_str == "PPP_Static") positioning_mode = PMODE_PPP_STATIC;
    if (positioning_mode_str == "PPP_Kinematic") positioning_mode = PMODE_PPP_KINEMA;

    if (positioning_mode == -1)
        {
            //warn user and set the default
            std::cout << "WARNING: Bad specification of positioning mode." << std::endl;
            std::cout << "positioning_mode possible values: Single / Static / Kinematic / PPP_Static / PPP_Kinematic" << std::endl;
            std::cout << "positioning_mode specified value: " << positioning_mode_str << std::endl;
            std::cout << "Setting positioning_mode to Single" << std::endl;
            positioning_mode = PMODE_SINGLE;
        }

    int num_bands = 0;

    if ((gps_1C_count > 0) || (gal_1B_count > 0) || (glo_1G_count > 0) || (bds_B1_count > 0)) num_bands = 1;
    if (((gps_1C_count > 0) || (gal_1B_count > 0) || (glo_1G_count > 0)) && ((gps_2S_count > 0) || (glo_2G_count > 0))) num_bands = 2;
    if (((gps_1C_count > 0) || (gal_1B_count > 0) || (glo_1G_count > 0)) && ((gal_E5a_count > 0) || (gal_E5b_count > 0) || (gps_L5_count > 0))) num_bands = 2;
    if (((gps_1C_count > 0) || (gal_1B_count > 0) || (glo_1G_count > 0)) && ((gps_2S_count > 0) || (glo_2G_count > 0)) && ((gal_E5a_count > 0) || (gal_E5b_count > 0) || (gps_L5_count > 0))) num_bands = 3;

    int number_of_frequencies = configuration->property(role + ".num_bands", num_bands); /* (1:L1, 2:L1+L2, 3:L1+L2+L5) */
    if ((number_of_frequencies < 1) || (number_of_frequencies > 3))
        {
            //warn user and set the default
            number_of_frequencies = num_bands;
        }

    double elevation_mask = configuration->property(role + ".elevation_mask", 15.0);
    if ((elevation_mask < 0.0) || (elevation_mask > 90.0))
        {
            //warn user and set the default
            LOG(WARNING) << "Erroneous Elevation Mask. Setting to default value of 15.0 degrees";
            elevation_mask = 15.0;
        }

    int dynamics_model = configuration->property(role + ".dynamics_model", 0); /*  dynamics model (0:none, 1:velocity, 2:accel) */
    if ((dynamics_model < 0) || (dynamics_model > 2))
        {
            //warn user and set the default
            LOG(WARNING) << "Erroneous Dynamics Model configuration. Setting to default value of (0:none)";
            dynamics_model = 0;
        }

    std::string default_iono_model("OFF");
    std::string iono_model_str = configuration->property(role + ".iono_model", default_iono_model); /*  (IONOOPT_XXX) see src/algorithms/libs/rtklib/rtklib.h */
    int iono_model = -1;
    if (iono_model_str == "OFF") iono_model = IONOOPT_OFF;
    if (iono_model_str == "Broadcast") iono_model = IONOOPT_BRDC;
    if (iono_model_str == "SBAS") iono_model = IONOOPT_SBAS;
    if (iono_model_str == "Iono-Free-LC") iono_model = IONOOPT_IFLC;
    if (iono_model_str == "Estimate_STEC") iono_model = IONOOPT_EST;
    if (iono_model_str == "IONEX") iono_model = IONOOPT_TEC;
    if (iono_model == -1)
        {
            //warn user and set the default
            std::cout << "WARNING: Bad specification of ionospheric model." << std::endl;
            std::cout << "iono_model possible values: OFF / Broadcast / SBAS / Iono-Free-LC / Estimate_STEC / IONEX" << std::endl;
            std::cout << "iono_model specified value: " << iono_model_str << std::endl;
            std::cout << "Setting iono_model to OFF" << std::endl;
            iono_model = IONOOPT_OFF; /* 0: ionosphere option: correction off */
        }

    std::string default_trop_model("OFF");
    int trop_model = -1;
    std::string trop_model_str = configuration->property(role + ".trop_model", default_trop_model); /*  (TROPOPT_XXX) see src/algorithms/libs/rtklib/rtklib.h */
    if (trop_model_str == "OFF") trop_model = TROPOPT_OFF;
    if (trop_model_str == "Saastamoinen") trop_model = TROPOPT_SAAS;
    if (trop_model_str == "SBAS") trop_model = TROPOPT_SBAS;
    if (trop_model_str == "Estimate_ZTD") trop_model = TROPOPT_EST;
    if (trop_model_str == "Estimate_ZTD_Grad") trop_model = TROPOPT_ESTG;
    if (trop_model == -1)
        {
            //warn user and set the default
            std::cout << "WARNING: Bad specification of tropospheric model." << std::endl;
            std::cout << "trop_model possible values: OFF / Saastamoinen / SBAS / Estimate_ZTD / Estimate_ZTD_Grad" << std::endl;
            std::cout << "trop_model specified value: " << trop_model_str << std::endl;
            std::cout << "Setting trop_model to OFF" << std::endl;
            trop_model = TROPOPT_OFF;
        }

    /* RTKLIB positioning options */
    int sat_PCV = 0; /*  Set whether the satellite antenna PCV (phase center variation) model is used or not. This feature requires a Satellite Antenna PCV File. */
    int rec_PCV = 0; /*  Set whether the receiver antenna PCV (phase center variation) model is used or not. This feature requires a Receiver Antenna PCV File. */

    /* Set whether the phase windup correction for PPP modes is applied or not. Only applicable to PPP‐* modes.*/
    int phwindup = configuration->property(role + ".phwindup", 0);

    /* Set whether the GPS Block IIA satellites in eclipse are excluded or not.
    The eclipsing Block IIA satellites often degrade the PPP solutions due to unpredicted behavior of yaw‐attitude. Only applicable to PPP‐* modes.*/
    int reject_GPS_IIA = configuration->property(role + ".reject_GPS_IIA", 0);

    /* Set whether RAIM (receiver autonomous integrity monitoring) FDE (fault detection and exclusion) feature is enabled or not.
    In case of RAIM FDE enabled, a satellite is excluded if SSE (sum of squared errors) of residuals is over a threshold.
    The excluded satellite is selected to indicate the minimum SSE. */
    int raim_fde = configuration->property(role + ".raim_fde", 0);

    int earth_tide = configuration->property(role + ".earth_tide", 0);

    int nsys = 0;
    if ((gps_1C_count > 0) || (gps_2S_count > 0) || (gps_L5_count > 0)) nsys += SYS_GPS;
    if ((gal_1B_count > 0) || (gal_E5a_count > 0) || (gal_E5b_count > 0)) nsys += SYS_GAL;
    if ((glo_1G_count > 0) || (glo_2G_count > 0)) nsys += SYS_GLO;
    if ((bds_B1_count > 0)) nsys += SYS_BDS;

    int navigation_system = configuration->property(role + ".navigation_system", nsys); /* (SYS_XXX) see src/algorithms/libs/rtklib/rtklib.h */
    if ((navigation_system < 1) || (navigation_system > 255))                           /* GPS: 1   SBAS: 2   GPS+SBAS: 3 Galileo: 8  Galileo+GPS: 9 GPS+SBAS+Galileo: 11 All: 255 */
        {
            //warn user and set the default
            LOG(WARNING) << "Erroneous Navigation System. Setting to default value of (0:none)";
            navigation_system = nsys;
        }

    // Settings 2
    std::string default_gps_ar("Continuous");
    std::string integer_ambiguity_resolution_gps_str = configuration->property(role + ".AR_GPS", default_gps_ar); /* Integer Ambiguity Resolution mode for GPS (0:off,1:continuous,2:instantaneous,3:fix and hold,4:ppp-ar) */
    int integer_ambiguity_resolution_gps = -1;
    if (integer_ambiguity_resolution_gps_str == "OFF") integer_ambiguity_resolution_gps = ARMODE_OFF;
    if (integer_ambiguity_resolution_gps_str == "Continuous") integer_ambiguity_resolution_gps = ARMODE_CONT;
    if (integer_ambiguity_resolution_gps_str == "Instantaneous") integer_ambiguity_resolution_gps = ARMODE_INST;
    if (integer_ambiguity_resolution_gps_str == "Fix-and-Hold") integer_ambiguity_resolution_gps = ARMODE_FIXHOLD;
    if (integer_ambiguity_resolution_gps_str == "PPP-AR") integer_ambiguity_resolution_gps = ARMODE_PPPAR;
    if (integer_ambiguity_resolution_gps == -1)
        {
            //warn user and set the default
            std::cout << "WARNING: Bad specification of GPS ambiguity resolution method." << std::endl;
            std::cout << "AR_GPS possible values: OFF / Continuous / Instantaneous / Fix-and-Hold / PPP-AR" << std::endl;
            std::cout << "AR_GPS specified value: " << integer_ambiguity_resolution_gps_str << std::endl;
            std::cout << "Setting AR_GPS to OFF" << std::endl;
            integer_ambiguity_resolution_gps = ARMODE_OFF;
        }

    int integer_ambiguity_resolution_glo = configuration->property(role + ".AR_GLO", 1); /* Integer Ambiguity Resolution mode for GLONASS (0:off,1:on,2:auto cal,3:ext cal) */
    if ((integer_ambiguity_resolution_glo < 0) || (integer_ambiguity_resolution_glo > 3))
        {
            //warn user and set the default
            LOG(WARNING) << "Erroneous Integer Ambiguity Resolution for GLONASS . Setting to default value of (1:on)";
            integer_ambiguity_resolution_glo = 1;
        }

    int integer_ambiguity_resolution_bds = configuration->property(role + ".AR_DBS", 1); /* Integer Ambiguity Resolution mode for BEIDOU (0:off,1:on) */
    if ((integer_ambiguity_resolution_bds < 0) || (integer_ambiguity_resolution_bds > 1))
        {
            //warn user and set the default
            LOG(WARNING) << "Erroneous Integer Ambiguity Resolution for BEIDOU . Setting to default value of (1:on)";
            integer_ambiguity_resolution_bds = 1;
        }

    double min_ratio_to_fix_ambiguity = configuration->property(role + ".min_ratio_to_fix_ambiguity", 3.0); /* Set the integer ambiguity validation threshold for ratio‐test,
                                                                                                               which uses the ratio of squared residuals of the best integer vector to the second‐best vector. */

    int min_lock_to_fix_ambiguity = configuration->property(role + ".min_lock_to_fix_ambiguity", 0); /* Set the minimum lock count to fix integer ambiguity.FLAGS_RINEX_version.
                                                                                                         If the lock count is less than the value, the ambiguity is excluded from the fixed integer vector. */

    double min_elevation_to_fix_ambiguity = configuration->property(role + ".min_elevation_to_fix_ambiguity", 0.0); /* Set the minimum elevation (deg) to fix integer ambiguity.
                                                                                                                        If the elevation of the satellite is less than the value, the ambiguity is excluded from the fixed integer vector. */

    int outage_reset_ambiguity = configuration->property(role + ".outage_reset_ambiguity", 5); /* Set the outage count to reset ambiguity. If the data outage count is over the value, the estimated ambiguity is reset to the initial value.  */

    double slip_threshold = configuration->property(role + ".slip_threshold", 0.05); /* set the cycle‐slip threshold (m) of geometry‐free LC carrier‐phase difference between epochs */

    double threshold_reject_gdop = configuration->property(role + ".threshold_reject_gdop", 30.0); /* reject threshold of GDOP. If the GDOP is over the value, the observable is excluded for the estimation process as an outlier. */

    double threshold_reject_innovation = configuration->property(role + ".threshold_reject_innovation", 30.0); /* reject threshold of innovation (m). If the innovation is over the value, the observable is excluded for the estimation process as an outlier. */

    int number_filter_iter = configuration->property(role + ".number_filter_iter", 1); /* Set the number of iteration in the measurement update of the estimation filter.
                                                                                         If the baseline length is very short like 1 m, the iteration may be effective to handle
                                                                                         the nonlinearity of measurement equation. */

    /// Statistics
    double bias_0 = configuration->property(role + ".bias_0", 30.0);

    double iono_0 = configuration->property(role + ".iono_0", 0.03);

    double trop_0 = configuration->property(role + ".trop_0", 0.3);

    double sigma_bias = configuration->property(role + ".sigma_bias", 1e-4); /* Set the process noise standard deviation of carrier‐phase
                                                                                bias (ambiguity) (cycle/sqrt(s)) */

    double sigma_iono = configuration->property(role + ".sigma_iono", 1e-3); /* Set the process noise standard deviation of vertical ionospheric delay per 10 km baseline (m/sqrt(s)). */

    double sigma_trop = configuration->property(role + ".sigma_trop", 1e-4); /* Set the process noise standard deviation of zenith tropospheric delay (m/sqrt(s)). */

    double sigma_acch = configuration->property(role + ".sigma_acch", 1e-1); /* Set the process noise standard deviation of the receiver acceleration as
                                                                                the horizontal component. (m/s2/sqrt(s)). If Receiver Dynamics is set to OFF, they are not used. */

    double sigma_accv = configuration->property(role + ".sigma_accv", 1e-2); /* Set the process noise standard deviation of the receiver acceleration as
                                                                                the vertical component. (m/s2/sqrt(s)). If Receiver Dynamics is set to OFF, they are not used. */

    double sigma_pos = configuration->property(role + ".sigma_pos", 0.0);

    double code_phase_error_ratio_l1 = configuration->property(role + ".code_phase_error_ratio_l1", 100.0);
    double code_phase_error_ratio_l2 = configuration->property(role + ".code_phase_error_ratio_l2", 100.0);
    double code_phase_error_ratio_l5 = configuration->property(role + ".code_phase_error_ratio_l5", 100.0);
    double carrier_phase_error_factor_a = configuration->property(role + ".carrier_phase_error_factor_a", 0.003);
    double carrier_phase_error_factor_b = configuration->property(role + ".carrier_phase_error_factor_b", 0.003);

    snrmask_t snrmask = {{}, {{}, {}}};

    prcopt_t rtklib_configuration_options = {
        positioning_mode,                                                                  /* positioning mode (PMODE_XXX) see src/algorithms/libs/rtklib/rtklib.h */
        0,                                                                                 /* solution type (0:forward,1:backward,2:combined) */
        number_of_frequencies,                                                             /* number of frequencies (1:L1, 2:L1+L2, 3:L1+L2+L5)*/
        navigation_system,                                                                 /* navigation system  */
        elevation_mask * D2R,                                                              /* elevation mask angle (degrees) */
        snrmask,                                                                           /* snrmask_t snrmask    SNR mask */
        0,                                                                                 /* satellite ephemeris/clock (EPHOPT_XXX) */
        integer_ambiguity_resolution_gps,                                                  /* AR mode (0:off,1:continuous,2:instantaneous,3:fix and hold,4:ppp-ar) */
        integer_ambiguity_resolution_glo,                                                  /* GLONASS AR mode (0:off,1:on,2:auto cal,3:ext cal) */
        integer_ambiguity_resolution_bds,                                                  /* BeiDou AR mode (0:off,1:on) */
        outage_reset_ambiguity,                                                            /* obs outage count to reset bias */
        min_lock_to_fix_ambiguity,                                                         /* min lock count to fix ambiguity */
        10,                                                                                /* min fix count to hold ambiguity */
        1,                                                                                 /* max iteration to resolve ambiguity */
        iono_model,                                                                        /* ionosphere option (IONOOPT_XXX) */
        trop_model,                                                                        /* troposphere option (TROPOPT_XXX) */
        dynamics_model,                                                                    /* dynamics model (0:none, 1:velocity, 2:accel) */
        earth_tide,                                                                        /* earth tide correction (0:off,1:solid,2:solid+otl+pole) */
        number_filter_iter,                                                                /* number of filter iteration */
        0,                                                                                 /* code smoothing window size (0:none) */
        0,                                                                                 /* interpolate reference obs (for post mission) */
        0,                                                                                 /* sbssat_t sbssat  SBAS correction options */
        0,                                                                                 /* sbsion_t sbsion[MAXBAND+1] SBAS satellite selection (0:all) */
        0,                                                                                 /* rover position for fixed mode */
        0,                                                                                 /* base position for relative mode */
                                                                                           /*    0:pos in prcopt,  1:average of single pos, */
                                                                                           /*    2:read from file, 3:rinex header, 4:rtcm pos */
        {code_phase_error_ratio_l1, code_phase_error_ratio_l2, code_phase_error_ratio_l5}, /* eratio[NFREQ] code/phase error ratio */
        {100.0, carrier_phase_error_factor_a, carrier_phase_error_factor_b, 0.0, 1.0},     /* err[5]:  measurement error factor [0]:reserved, [1-3]:error factor a/b/c of phase (m) , [4]:doppler frequency (hz) */
        {bias_0, iono_0, trop_0},                                                          /* std[3]: initial-state std [0]bias,[1]iono [2]trop*/
        {sigma_bias, sigma_iono, sigma_trop, sigma_acch, sigma_accv, sigma_pos},           /* prn[6] process-noise std */
        5e-12,                                                                             /* sclkstab: satellite clock stability (sec/sec) */
        {min_ratio_to_fix_ambiguity, 0.9999, 0.25, 0.1, 0.05, 0.0, 0.0, 0.0},              /* thresar[8]: AR validation threshold */
        min_elevation_to_fix_ambiguity,                                                    /* elevation mask of AR for rising satellite (deg) */
        0.0,                                                                               /* elevation mask to hold ambiguity (deg) */
        slip_threshold,                                                                    /* slip threshold of geometry-free phase (m) */
        30.0,                                                                              /* max difference of time (sec) */
        threshold_reject_innovation,                                                       /* reject threshold of innovation (m) */
        threshold_reject_gdop,                                                             /* reject threshold of gdop */
        {},                                                                                /* double baseline[2] baseline length constraint {const,sigma} (m) */
        {},                                                                                /* double ru[3]  rover position for fixed mode {x,y,z} (ecef) (m) */
        {},                                                                                /* double rb[3]  base position for relative mode {x,y,z} (ecef) (m) */
        {"", ""},                                                                          /* char anttype[2][MAXANT]  antenna types {rover,base}  */
        {{}, {}},                                                                          /* double antdel[2][3]   antenna delta {{rov_e,rov_n,rov_u},{ref_e,ref_n,ref_u}} */
        {},                                                                                /* pcv_t pcvr[2]   receiver antenna parameters {rov,base} */
        {},                                                                                /* unsigned char exsats[MAXSAT]  excluded satellites (1:excluded, 2:included) */
        0,                                                                                 /* max averaging epoches */
        0,                                                                                 /* initialize by restart */
        1,                                                                                 /* output single by dgps/float/fix/ppp outage */
        {"", ""},                                                                          /* char rnxopt[2][256]   rinex options {rover,base} */
        {sat_PCV, rec_PCV, phwindup, reject_GPS_IIA, raim_fde},                            /* posopt[6] positioning options [0]: satellite and receiver antenna PCV model; [1]: interpolate antenna parameters; [2]: apply phase wind-up correction for PPP modes; [3]: exclude measurements of GPS Block IIA satellites satellite [4]: RAIM FDE (fault detection and exclusion) [5]: handle day-boundary clock jump */
        0,                                                                                 /* solution sync mode (0:off,1:on) */
        {{}, {}},                                                                          /* odisp[2][6*11] ocean tide loading parameters {rov,base} */
        {{}, {{}, {}}, {{}, {}}, {}, {}},                                                  /* exterr_t exterr   extended receiver error model */
        0,                                                                                 /* disable L2-AR */
        {}                                                                                 /* char pppopt[256]   ppp option   "-GAP_RESION="  default gap to reset iono parameters (ep) */
    };

    rtkinit(&rtk, &rtklib_configuration_options);

    // Outputs
    bool default_output_enabled = configuration->property(role + ".output_enabled", true);
    pvt_output_parameters.output_enabled = default_output_enabled;
    pvt_output_parameters.rinex_output_enabled = configuration->property(role + ".rinex_output_enabled", default_output_enabled);
    pvt_output_parameters.gpx_output_enabled = configuration->property(role + ".gpx_output_enabled", default_output_enabled);
    pvt_output_parameters.geojson_output_enabled = configuration->property(role + ".geojson_output_enabled", default_output_enabled);
    pvt_output_parameters.kml_output_enabled = configuration->property(role + ".kml_output_enabled", default_output_enabled);
    pvt_output_parameters.xml_output_enabled = configuration->property(role + ".xml_output_enabled", default_output_enabled);
    pvt_output_parameters.nmea_output_file_enabled = configuration->property(role + ".nmea_output_file_enabled", default_output_enabled);
    pvt_output_parameters.rtcm_output_file_enabled = configuration->property(role + ".rtcm_output_file_enabled", default_output_enabled);

    std::string default_output_path = configuration->property(role + ".output_path", std::string("."));
    pvt_output_parameters.output_path = default_output_path;
    pvt_output_parameters.rinex_output_path = configuration->property(role + ".rinex_output_path", default_output_path);
    pvt_output_parameters.gpx_output_path = configuration->property(role + ".gpx_output_path", default_output_path);
    pvt_output_parameters.geojson_output_path = configuration->property(role + ".geojson_output_path", default_output_path);
    pvt_output_parameters.kml_output_path = configuration->property(role + ".kml_output_path", default_output_path);
    pvt_output_parameters.xml_output_path = configuration->property(role + ".xml_output_path", default_output_path);
    pvt_output_parameters.nmea_output_file_path = configuration->property(role + ".nmea_output_file_path", default_output_path);
    pvt_output_parameters.rtcm_output_file_path = configuration->property(role + ".rtcm_output_file_path", default_output_path);

    // make PVT object
    pvt_ = rtklib_make_pvt_cc(in_streams_, pvt_output_parameters, rtk);
    DLOG(INFO) << "pvt(" << pvt_->unique_id() << ")";
    if (out_streams_ > 0)
        {
            LOG(ERROR) << "The PVT block does not have an output stream";
        }
}


RtklibPvt::~RtklibPvt()
{
    rtkfree(&rtk);
}


bool RtklibPvt::get_latest_PVT(double* longitude_deg,
    double* latitude_deg,
    double* height_m,
    double* ground_speed_kmh,
    double* course_over_ground_deg,
    time_t* UTC_time)
{
    return pvt_->get_latest_PVT(longitude_deg,
        latitude_deg,
        height_m,
        ground_speed_kmh,
        course_over_ground_deg,
        UTC_time);
}


void RtklibPvt::clear_ephemeris()
{
    pvt_->clear_ephemeris();
}


std::map<int, Gps_Ephemeris> RtklibPvt::get_gps_ephemeris() const
{
    return pvt_->get_gps_ephemeris_map();
}


std::map<int, Galileo_Ephemeris> RtklibPvt::get_galileo_ephemeris() const
{
    return pvt_->get_galileo_ephemeris_map();
}


std::map<int, Gps_Almanac> RtklibPvt::get_gps_almanac() const
{
    return pvt_->get_gps_almanac_map();
}


std::map<int, Galileo_Almanac> RtklibPvt::get_galileo_almanac() const
{
    return pvt_->get_galileo_almanac_map();
}


void RtklibPvt::connect(gr::top_block_sptr top_block)
{
    if (top_block)
        { /* top_block is not null */
        };
    // Nothing to connect internally
    DLOG(INFO) << "nothing to connect internally";
}


void RtklibPvt::disconnect(gr::top_block_sptr top_block)
{
    if (top_block)
        { /* top_block is not null */
        };
    // Nothing to disconnect
}


gr::basic_block_sptr RtklibPvt::get_left_block()
{
    return pvt_;
}


gr::basic_block_sptr RtklibPvt::get_right_block()
{
    return pvt_;  // this is a sink, nothing downstream
}<|MERGE_RESOLUTION|>--- conflicted
+++ resolved
@@ -213,7 +213,6 @@
     //if( (gps_1C_count == 0) && (gps_2S_count == 0) && (gps_L5_count == 0) && (gal_1B_count == 0) && (gal_E5a_count == 0) && (gal_E5b_count == 0)) pvt_output_parameters.type_of_receiver = 20;
     if ((gps_1C_count != 0) && (gps_2S_count != 0) && (gps_L5_count == 0) && (gal_1B_count != 0) && (gal_E5a_count == 0) && (gal_E5b_count == 0) && (glo_1G_count == 0) && (glo_2G_count == 0) && (bds_B1_count == 0)) pvt_output_parameters.type_of_receiver = 21;
     //if( (gps_1C_count == 0) && (gps_2S_count == 0) && (gps_L5_count == 0) && (gal_1B_count == 0) && (gal_E5a_count == 0) && (gal_E5b_count = 0)) pvt_output_parameters.type_of_receiver = 22;
-<<<<<<< HEAD
     if ((gps_1C_count == 0) && (gps_2S_count == 0) && (gps_L5_count == 0) && (gal_1B_count == 0) && (gal_E5a_count == 0) && (gal_E5b_count == 0) && (glo_1G_count != 0) && (bds_B1_count == 0)) pvt_output_parameters.type_of_receiver = 23;
     if ((gps_1C_count == 0) && (gps_2S_count == 0) && (gps_L5_count == 0) && (gal_1B_count == 0) && (gal_E5a_count == 0) && (gal_E5b_count == 0) && (glo_1G_count == 0) && (glo_2G_count != 0) && (bds_B1_count == 0)) pvt_output_parameters.type_of_receiver = 24;
     if ((gps_1C_count == 0) && (gps_2S_count == 0) && (gps_L5_count == 0) && (gal_1B_count == 0) && (gal_E5a_count == 0) && (gal_E5b_count == 0) && (glo_1G_count != 0) && (glo_2G_count != 0) && (bds_B1_count == 0)) pvt_output_parameters.type_of_receiver = 25;
@@ -233,23 +232,7 @@
     if ((gps_1C_count != 0) && (gps_2S_count == 0) && (gps_L5_count == 0) && (gal_1B_count != 0) && (gal_E5a_count == 0) && (gal_E5b_count == 0) && (glo_1G_count == 0) && (glo_2G_count == 0) && (bds_B1_count != 0)) pvt_output_parameters.type_of_receiver = 54;
     if ((gps_1C_count != 0) && (gps_2S_count == 0) && (gps_L5_count == 0) && (gal_1B_count != 0) && (gal_E5a_count == 0) && (gal_E5b_count == 0) && (glo_1G_count != 0) && (glo_2G_count == 0) && (bds_B1_count != 0)) pvt_output_parameters.type_of_receiver = 55;
 
-    //RTKLIB PVT solver options
-=======
-    if ((gps_1C_count == 0) && (gps_2S_count == 0) && (gps_L5_count == 0) && (gal_1B_count == 0) && (gal_E5a_count == 0) && (gal_E5b_count == 0) && (glo_1G_count != 0)) pvt_output_parameters.type_of_receiver = 23;
-    if ((gps_1C_count == 0) && (gps_2S_count == 0) && (gps_L5_count == 0) && (gal_1B_count == 0) && (gal_E5a_count == 0) && (gal_E5b_count == 0) && (glo_1G_count == 0) && (glo_2G_count != 0)) pvt_output_parameters.type_of_receiver = 24;
-    if ((gps_1C_count == 0) && (gps_2S_count == 0) && (gps_L5_count == 0) && (gal_1B_count == 0) && (gal_E5a_count == 0) && (gal_E5b_count == 0) && (glo_1G_count != 0) && (glo_2G_count != 0)) pvt_output_parameters.type_of_receiver = 25;
-    if ((gps_1C_count != 0) && (gps_2S_count == 0) && (gps_L5_count == 0) && (gal_1B_count == 0) && (gal_E5a_count == 0) && (gal_E5b_count == 0) && (glo_1G_count != 0) && (glo_2G_count == 0)) pvt_output_parameters.type_of_receiver = 26;
-    if ((gps_1C_count == 0) && (gps_2S_count == 0) && (gps_L5_count == 0) && (gal_1B_count != 0) && (gal_E5a_count == 0) && (gal_E5b_count == 0) && (glo_1G_count != 0) && (glo_2G_count == 0)) pvt_output_parameters.type_of_receiver = 27;
-    if ((gps_1C_count == 0) && (gps_2S_count != 0) && (gps_L5_count == 0) && (gal_1B_count == 0) && (gal_E5a_count == 0) && (gal_E5b_count == 0) && (glo_1G_count != 0) && (glo_2G_count == 0)) pvt_output_parameters.type_of_receiver = 28;
-    if ((gps_1C_count != 0) && (gps_2S_count == 0) && (gps_L5_count == 0) && (gal_1B_count == 0) && (gal_E5a_count == 0) && (gal_E5b_count == 0) && (glo_1G_count == 0) && (glo_2G_count != 0)) pvt_output_parameters.type_of_receiver = 29;
-    if ((gps_1C_count == 0) && (gps_2S_count == 0) && (gps_L5_count == 0) && (gal_1B_count != 0) && (gal_E5a_count == 0) && (gal_E5b_count == 0) && (glo_1G_count == 0) && (glo_2G_count != 0)) pvt_output_parameters.type_of_receiver = 30;
-    if ((gps_1C_count == 0) && (gps_2S_count != 0) && (gps_L5_count == 0) && (gal_1B_count == 0) && (gal_E5a_count == 0) && (gal_E5b_count == 0) && (glo_1G_count == 0) && (glo_2G_count != 0)) pvt_output_parameters.type_of_receiver = 31;
-
-    if ((gps_1C_count != 0) && (gps_2S_count == 0) && (gps_L5_count != 0) && (gal_1B_count != 0) && (gal_E5a_count != 0) && (gal_E5b_count == 0) && (glo_1G_count == 0) && (glo_2G_count == 0)) pvt_output_parameters.type_of_receiver = 32;  // L1+E1+L5+E5a
-    if ((gps_1C_count != 0) && (gps_2S_count == 0) && (gps_L5_count == 0) && (gal_1B_count != 0) && (gal_E5a_count != 0) && (gal_E5b_count == 0) && (glo_1G_count == 0) && (glo_2G_count == 0)) pvt_output_parameters.type_of_receiver = 33;  // L1+E1+E5a
-
     // RTKLIB PVT solver options
->>>>>>> 0b0d2bd5
     // Settings 1
     int positioning_mode = -1;
     std::string default_pos_mode("Single");
