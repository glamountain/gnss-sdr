/*!
 * \file rtklib_solver.cc
 * \brief PVT solver based on rtklib library functions adapted to the GNSS-SDR
 *  data flow and structures
 * \authors <ul>
 *          <li> 2017, Javier Arribas
 *          <li> 2017, Carles Fernandez
 *          <li> 2007-2013, T. Takasu
 *          </ul>
 *
 * This is a derived work from RTKLIB http://www.rtklib.com/
 * The original source code at https://github.com/tomojitakasu/RTKLIB is
 * released under the BSD 2-clause license with an additional exclusive clause
 * that does not apply here. This additional clause is reproduced below:
 *
 * " The software package includes some companion executive binaries or shared
 * libraries necessary to execute APs on Windows. These licenses succeed to the
 * original ones of these software. "
 *
 * Neither the executive binaries nor the shared libraries are required by, used
 * or included in GNSS-SDR.
 *
 * -------------------------------------------------------------------------
 * Copyright (C) 2007-2013, T. Takasu
 * Copyright (C) 2017, Javier Arribas
 * Copyright (C) 2017, Carles Fernandez
 * All rights reserved.
 *
 * Redistribution and use in source and binary forms, with or without
 * modification, are permitted provided that the following conditions are
 * met:
 *
 * 1. Redistributions of source code must retain the above copyright
 *    notice, this list of conditions and the following disclaimer.
 *
 * 2. Redistributions in binary form must reproduce the above copyright
 *    notice, this list of conditions and the following disclaimer in the
 *    documentation and/or other materials provided with the distribution.
 *
 * THIS SOFTWARE IS PROVIDED BY THE COPYRIGHT HOLDERS AND CONTRIBUTORS
 * "AS IS" AND ANY EXPRESS OR IMPLIED WARRANTIES, INCLUDING, BUT NOT
 * LIMITED TO, THE IMPLIED WARRANTIES OF MERCHANTABILITY AND FITNESS FOR
 * A PARTICULAR PURPOSE ARE DISCLAIMED. IN NO EVENT SHALL THE COPYRIGHT
 * HOLDER OR CONTRIBUTORS BE LIABLE FOR ANY DIRECT, INDIRECT, INCIDENTAL,
 * SPECIAL, EXEMPLARY, OR CONSEQUENTIAL DAMAGES (INCLUDING, BUT NOT
 * LIMITED TO, PROCUREMENT OF SUBSTITUTE GOODS OR SERVICES; LOSS OF USE,
 * DATA, OR PROFITS; OR BUSINESS INTERRUPTION) HOWEVER CAUSED AND ON ANY
 * THEORY OF LIABILITY, WHETHER IN CONTRACT, STRICT LIABILITY, OR TORT
 * (INCLUDING NEGLIGENCE OR OTHERWISE) ARISING IN ANY WAY OUT OF THE USE
 * OF THIS SOFTWARE, EVEN IF ADVISED OF THE POSSIBILITY OF SUCH DAMAGE.
 *
 * -----------------------------------------------------------------------*/

#include "rtklib_solver.h"
#include <glog/logging.h>
#include "rtklib_conversions.h"
#include "GPS_L1_CA.h"
#include "Galileo_E1.h"
#include "GLONASS_L1_CA.h"


using google::LogMessage;

rtklib_solver::rtklib_solver(int nchannels, std::string dump_filename, bool flag_dump_to_file,  rtk_t & rtk)
{
    // init empty ephemeris for all the available GNSS channels
    d_nchannels = nchannels;
    d_dump_filename = dump_filename;
    d_flag_dump_enabled = flag_dump_to_file;
    count_valid_position = 0;
    this->set_averaging_flag(false);
    rtk_ = rtk;

    pvt_sol = {{0,0}, {0,0,0,0,0,0}, {0,0,0,0,0,0}, {0,0,0,0,0,0}, '0', '0', '0', 0, 0, 0 };

    // ############# ENABLE DATA FILE LOG #################
    if (d_flag_dump_enabled == true)
        {
            if (d_dump_file.is_open() == false)
                {
                    try
                    {
                            d_dump_file.exceptions(std::ifstream::failbit | std::ifstream::badbit);
                            d_dump_file.open(d_dump_filename.c_str(), std::ios::out | std::ios::binary);
                            LOG(INFO) << "PVT lib dump enabled Log file: " << d_dump_filename.c_str();
                    }
                    catch (const std::ifstream::failure &e)
                    {
                            LOG(WARNING) << "Exception opening PVT lib dump file " << e.what();
                    }
                }
        }
}


rtklib_solver::~rtklib_solver()
{
    if (d_dump_file.is_open() == true)
        {
            try
            {
                    d_dump_file.close();
            }
            catch(const std::exception & ex)
            {
                    LOG(WARNING) << "Exception in destructor closing the dump file " << ex.what();
            }
        }
}


bool rtklib_solver::get_PVT(const std::map<int,Gnss_Synchro> & gnss_observables_map, double Rx_time, bool flag_averaging)
{
    std::map<int,Gnss_Synchro>::const_iterator gnss_observables_iter;
    std::map<int,Galileo_Ephemeris>::const_iterator galileo_ephemeris_iter;
    std::map<int,Gps_Ephemeris>::const_iterator gps_ephemeris_iter;
    std::map<int,Gps_CNAV_Ephemeris>::const_iterator gps_cnav_ephemeris_iter;
<<<<<<< HEAD
	std::map<int,Glonass_Gnav_Ephemeris>::const_iterator glonass_gnav_ephemeris_iter;
=======
    std::map<int,Glonass_Gnav_Ephemeris>::const_iterator glonass_gnav_ephemeris_iter;
    const Glonass_Gnav_Utc_Model gnav_utc = this->glonass_gnav_utc_model;
>>>>>>> 370c6e5a

    this->set_averaging_flag(flag_averaging);

    // ********************************************************************************
    // ****** PREPARE THE DATA (SV EPHEMERIS AND OBSERVATIONS) ************************
    // ********************************************************************************
    int valid_obs = 0; //valid observations counter
    int glo_valid_obs = 0; //GLONASS L1/L2 valid observations counter

    obsd_t obs_data[MAXOBS];
    eph_t eph_data[MAXOBS];
    geph_t geph_data[MAXOBS];

    for(gnss_observables_iter = gnss_observables_map.cbegin();
            gnss_observables_iter != gnss_observables_map.cend();
            gnss_observables_iter++)
        {
            switch(gnss_observables_iter->second.System)
            {
            case 'E':
                {
                    // 1 Gal - find the ephemeris for the current GALILEO SV observation. The SV PRN ID is the map key
                    galileo_ephemeris_iter = galileo_ephemeris_map.find(gnss_observables_iter->second.PRN);
                    if (galileo_ephemeris_iter != galileo_ephemeris_map.end())
                    {
                        std::string sig_(gnss_observables_iter->second.Signal);
                        // Galileo E1
                        if(sig_.compare("1B") == 0)
                            {
                                // 1 Gal - find the ephemeris for the current GALILEO SV observation. The SV PRN ID is the map key
                                galileo_ephemeris_iter = galileo_ephemeris_map.find(gnss_observables_iter->second.PRN);
                                if (galileo_ephemeris_iter != galileo_ephemeris_map.cend())
                                    {
                                        //convert ephemeris from GNSS-SDR class to RTKLIB structure
                                        eph_data[valid_obs] = eph_to_rtklib(galileo_ephemeris_iter->second);
                                        //convert observation from GNSS-SDR class to RTKLIB structure
                                        obsd_t newobs = {{0,0}, '0', '0', {}, {}, {}, {}, {}, {}};
                                        obs_data[valid_obs] = insert_obs_to_rtklib(newobs,
                                                gnss_observables_iter->second,
                                                galileo_ephemeris_iter->second.WN_5,
                                                0);
                                        valid_obs++;
                                    }
                                else // the ephemeris are not available for this SV
                                    {
                                        DLOG(INFO) << "No ephemeris data for SV " << gnss_observables_iter->second.PRN;
                                    }

                            }
                        // Galileo E5
                        if(sig_.compare("5X") == 0)
                            {

                                // 1 Gal - find the ephemeris for the current GALILEO SV observation. The SV PRN ID is the map key
                                galileo_ephemeris_iter = galileo_ephemeris_map.find(gnss_observables_iter->second.PRN);
                                if (galileo_ephemeris_iter != galileo_ephemeris_map.cend())
                                    {
                                        bool found_E1_obs=false;
                                        for (int i = 0; i < valid_obs; i++)
                                            {
                                                if (eph_data[i].sat == (static_cast<int>(gnss_observables_iter->second.PRN + NSATGPS + NSATGLO)))
                                                    {
                                                        obs_data[i] = insert_obs_to_rtklib(obs_data[i],
                                                                gnss_observables_iter->second,
                                                                galileo_ephemeris_iter->second.WN_5,
                                                                2);//Band 3 (L5/E5)
                                                        found_E1_obs=true;
                                                        break;
                                                    }
                                            }
                                        if (!found_E1_obs)
                                            {
                                                //insert Galileo E5 obs as new obs and also insert its ephemeris
                                                //convert ephemeris from GNSS-SDR class to RTKLIB structure
                                                eph_data[valid_obs] = eph_to_rtklib(galileo_ephemeris_iter->second);
                                                //convert observation from GNSS-SDR class to RTKLIB structure
                                                obsd_t newobs = {{0,0}, '0', '0', {}, {}, {}, {}, {}, {}};
                                                obs_data[valid_obs] = insert_obs_to_rtklib(newobs,
                                                        gnss_observables_iter->second,
                                                        galileo_ephemeris_iter->second.WN_5,
                                                        2); //Band 3 (L5/E5)
                                                valid_obs++;
                                            }
                                    }
                                else // the ephemeris are not available for this SV
                                    {
                                        DLOG(INFO) << "No ephemeris data for SV " << gnss_observables_iter->second.PRN;
                                    }
                            }
                    }
                    break;
                }
            case 'G':
                {
                    // GPS L1
                    // 1 GPS - find the ephemeris for the current GPS SV observation. The SV PRN ID is the map key
                    std::string sig_(gnss_observables_iter->second.Signal);
                    if(sig_.compare("1C") == 0)
                        {
                            gps_ephemeris_iter = gps_ephemeris_map.find(gnss_observables_iter->second.PRN);
                            if (gps_ephemeris_iter != gps_ephemeris_map.cend())
                                {
                                    //convert ephemeris from GNSS-SDR class to RTKLIB structure
                                    eph_data[valid_obs] = eph_to_rtklib(gps_ephemeris_iter->second);
                                    //convert observation from GNSS-SDR class to RTKLIB structure
                                    obsd_t newobs = {{0,0}, '0', '0', {}, {}, {}, {}, {}, {}};
                                    obs_data[valid_obs] = insert_obs_to_rtklib(newobs,
                                            gnss_observables_iter->second,
                                            gps_ephemeris_iter->second.i_GPS_week,
                                            0);
                                    valid_obs++;
                                }
                            else // the ephemeris are not available for this SV
                                {
                                    DLOG(INFO) << "No ephemeris data for SV " << gnss_observables_iter->first;
                                }
                        }
                    //GPS L2
                    if(sig_.compare("2S") == 0)
                        {
                            gps_cnav_ephemeris_iter = gps_cnav_ephemeris_map.find(gnss_observables_iter->second.PRN);
                            if (gps_cnav_ephemeris_iter != gps_cnav_ephemeris_map.cend())
                                {
                                    // 1. Find the same satellite in GPS L1 band
                                    gps_ephemeris_iter = gps_ephemeris_map.find(gnss_observables_iter->second.PRN);
                                    if (gps_ephemeris_iter != gps_ephemeris_map.cend())
                                        {
                                            // 2. If found, replace the existing GPS L1 ephemeris with the GPS L2 ephemeris
                                            // (more precise!), and attach the L2 observation to the L1 observation in RTKLIB structure
                                            for (int i = 0; i < valid_obs; i++)
                                                {
                                                    if (eph_data[i].sat == static_cast<int>(gnss_observables_iter->second.PRN))
                                                        {
                                                            eph_data[i] = eph_to_rtklib(gps_cnav_ephemeris_iter->second);
                                                            obs_data[i] = insert_obs_to_rtklib(obs_data[i],
                                                                    gnss_observables_iter->second,
                                                                    gps_cnav_ephemeris_iter->second.i_GPS_week,
                                                                    1);//Band 2 (L2)
                                                            break;
                                                        }
                                                }
                                        }
                                    else
                                        {
                                            // 3. If not found, insert the GPS L2 ephemeris and the observation
                                            //convert ephemeris from GNSS-SDR class to RTKLIB structure
                                            eph_data[valid_obs] = eph_to_rtklib(gps_cnav_ephemeris_iter->second);
                                            //convert observation from GNSS-SDR class to RTKLIB structure
                                            obsd_t newobs = {{0,0}, '0', '0', {}, {}, {}, {}, {}, {}};
                                            obs_data[valid_obs] = insert_obs_to_rtklib(newobs,
                                                    gnss_observables_iter->second,
                                                    gps_cnav_ephemeris_iter->second.i_GPS_week,
                                                    1);//Band 2 (L2)
                                            valid_obs++;
                                        }
                                }
                            else // the ephemeris are not available for this SV
                                {
                                    DLOG(INFO) << "No ephemeris data for SV " << gnss_observables_iter->second.PRN;
                                }
                        }
                    break;
                }
			case 'R': //TODO This should be using rtk lib nomenclature
<<<<<<< HEAD
    			{
    				std::string sig_(gnss_observables_iter->second.Signal);
    				// GLONASS GNAV L1
    				if(sig_.compare("1C") == 0)
    				{
    				    // 1 Glo - find the ephemeris for the current GLONASS SV observation. The SV Slot Number (PRN ID) is the map key
    				    glonass_gnav_ephemeris_iter = glonass_gnav_ephemeris_map.find(gnss_observables_iter->second.PRN);
    				    if (glonass_gnav_ephemeris_iter != glonass_gnav_ephemeris_map.end())
    				    {
    				        //convert ephemeris from GNSS-SDR class to RTKLIB structure
    				        geph_data[valid_obs] = eph_to_rtklib(glonass_gnav_ephemeris_iter->second);
    				        //convert observation from GNSS-SDR class to RTKLIB structure
    				        obsd_t newobs = {{0,0}, '0', '0', {}, {}, {}, {}, {}, {}};
    				        obs_data[valid_obs] = insert_obs_to_rtklib(newobs,
    				                gnss_observables_iter->second,
    				                glonass_gnav_ephemeris_iter->second.d_WN,
    				                0);//TODO are THESE VALUES OK
    				        valid_obs++;
    				    }
    				    else // the ephemeris are not available for this SV
    				    {
    				        DLOG(INFO) << "No ephemeris data for SV " << gnss_observables_iter->second.PRN;
    				    }

    				}
    				// GLONASS GNAV L2
    				if(sig_.compare("2C") == 0)
    				{
    				    // 1 Gal - find the ephemeris for the current GALILEO SV observation. The SV PRN ID is the map key
    				    glonass_gnav_ephemeris_iter = glonass_gnav_ephemeris_map.find(gnss_observables_iter->second.PRN);
    				    if (glonass_gnav_ephemeris_iter != glonass_gnav_ephemeris_map.end())
    				    {
    				        bool found_L1_obs=false;
    				        for (int i = 0; i < valid_obs; i++)
    				        {
    				            // TODO what is this?
    				            if (geph_data[i].sat == (static_cast<int>(gnss_observables_iter->second.PRN+NSATGPS+NSATGLO)))
    				            {
    				                obs_data[i] = insert_obs_to_rtklib(obs_data[i],
    				                        gnss_observables_iter->second,
    				                        glonass_gnav_ephemeris_iter->second.d_WN,
    				                        2);//Band 3 (L5/E5)
    				                found_L1_obs=true;
    				                break;
    				            }
    				        }
    				        if (!found_L1_obs)
    				        {
    				            //insert GLONASS GNAV L2 obs as new obs and also insert its ephemeris
    				            //convert ephemeris from GNSS-SDR class to RTKLIB structure
    				            geph_data[valid_obs] = eph_to_rtklib(glonass_gnav_ephemeris_iter->second);
    				            //convert observation from GNSS-SDR class to RTKLIB structure
    				            obsd_t newobs = {{0,0}, '0', '0', {}, {}, {}, {}, {}, {}};
    				            obs_data[valid_obs] = insert_obs_to_rtklib(newobs,
    				                    gnss_observables_iter->second,
    				                    galileo_ephemeris_iter->second.WN_5,
    				                    2); //Band 3 (L5/E5)
    				            valid_obs++;
    				        }
    				    }
    				    else // the ephemeris are not available for this SV
    				    {
    				        DLOG(INFO) << "No ephemeris data for SV " << gnss_observables_iter->second.PRN;
    				    }


    				}
    				break;
    			}
=======
				{
					std::string sig_(gnss_observables_iter->second.Signal);
					// GLONASS GNAV L1
					if(sig_.compare("1G") == 0)
					{
							// 1 Glo - find the ephemeris for the current GLONASS SV observation. The SV Slot Number (PRN ID) is the map key
							glonass_gnav_ephemeris_iter = glonass_gnav_ephemeris_map.find(gnss_observables_iter->second.PRN);
							if (glonass_gnav_ephemeris_iter != glonass_gnav_ephemeris_map.cend())
							{
									//convert ephemeris from GNSS-SDR class to RTKLIB structure
									geph_data[glo_valid_obs] = eph_to_rtklib(glonass_gnav_ephemeris_iter->second, gnav_utc);
									//convert observation from GNSS-SDR class to RTKLIB structure
									obsd_t newobs = {{0,0}, '0', '0', {}, {}, {}, {}, {}, {}};
									obs_data[glo_valid_obs] = insert_obs_to_rtklib(newobs,
													gnss_observables_iter->second,
													glonass_gnav_ephemeris_iter->second.d_WN,
													0);//Band 0 (L1)
									glo_valid_obs++;
							}
							else // the ephemeris are not available for this SV
							{
									DLOG(INFO) << "No ephemeris data for SV " << gnss_observables_iter->second.PRN;
							}

					}
					// GLONASS GNAV L2
					if(sig_.compare("2G") == 0)
					{
							// 1 GLONASS - find the ephemeris for the current GLONASS SV observation. The SV PRN ID is the map key
							glonass_gnav_ephemeris_iter = glonass_gnav_ephemeris_map.find(gnss_observables_iter->second.PRN);
							if (glonass_gnav_ephemeris_iter != glonass_gnav_ephemeris_map.cend())
							{
									bool found_L1_obs=false;
									for (int i = 0; i < glo_valid_obs; i++)
										{
												if (geph_data[i].sat == (static_cast<int>(gnss_observables_iter->second.PRN+NSATGPS)))
													{
															obs_data[i] = insert_obs_to_rtklib(obs_data[i],
																			gnss_observables_iter->second,
																			glonass_gnav_ephemeris_iter->second.d_WN,
																			1);//Band 1 (L2)
															found_L1_obs=true;
															break;
													}
										}
									if (!found_L1_obs)
									{
											//insert GLONASS GNAV L2 obs as new obs and also insert its ephemeris
											//convert ephemeris from GNSS-SDR class to RTKLIB structure
											geph_data[glo_valid_obs] = eph_to_rtklib(glonass_gnav_ephemeris_iter->second, gnav_utc);
											//convert observation from GNSS-SDR class to RTKLIB structure
											obsd_t newobs = {{0,0}, '0', '0', {}, {}, {}, {}, {}, {}};
											obs_data[glo_valid_obs] = insert_obs_to_rtklib(newobs,
															gnss_observables_iter->second,
															glonass_gnav_ephemeris_iter->second.d_WN,
															1); //Band 1 (L2)
											glo_valid_obs++;
									}
							}
							else // the ephemeris are not available for this SV
							{
									DLOG(INFO) << "No ephemeris data for SV " << gnss_observables_iter->second.PRN;
							}


					}
					break;
				}
>>>>>>> 370c6e5a
            default :
                DLOG(INFO) << "Hybrid observables: Unknown GNSS";
                break;
            }
        }

    // **********************************************************************
    // ****** SOLVE PVT******************************************************
    // **********************************************************************

    this->set_valid_position(false);
    if (valid_obs > 0 || glo_valid_obs > 0)
        {
            int result = 0;
            nav_t nav_data;
            nav_data.eph = eph_data;
            nav_data.geph = geph_data;
            nav_data.n = valid_obs;
            nav_data.ng = glo_valid_obs;

            for (int i = 0; i < MAXSAT; i++)
                {
                    nav_data.lam[i][0] = SPEED_OF_LIGHT / FREQ1; /* L1/E1 */
                    nav_data.lam[i][1] = SPEED_OF_LIGHT / FREQ2; /* L2 */
                    nav_data.lam[i][2] = SPEED_OF_LIGHT / FREQ5; /* L5/E5 */
                }

            result = rtkpos(&rtk_, obs_data, valid_obs + glo_valid_obs, &nav_data);
            if(result == 0)
                {
                    LOG(INFO) << "RTKLIB rtkpos error message: " << rtk_.errbuf;
                    this->set_time_offset_s(0.0); //reset rx time estimation
                    this->set_num_valid_observations(0);
                }
            else
                {
                    this->set_num_valid_observations(rtk_.sol.ns); //record the number of valid satellites used by the PVT solver
                    pvt_sol = rtk_.sol;
                    this->set_valid_position(true);
                    arma::vec rx_position_and_time(4);
                    rx_position_and_time(0) = pvt_sol.rr[0];
                    rx_position_and_time(1) = pvt_sol.rr[1];
                    rx_position_and_time(2) = pvt_sol.rr[2];
                    rx_position_and_time(3) = pvt_sol.dtr[0];
                    this->set_rx_pos(rx_position_and_time.rows(0, 2)); // save ECEF position for the next iteration
                    double offset_s = this->get_time_offset_s();
                    this->set_time_offset_s(offset_s + (rx_position_and_time(3) / GPS_C_m_s)); // accumulate the rx time error for the next iteration [meters]->[seconds]
                    DLOG(INFO) << "RTKLIB Position at TOW=" << Rx_time << " in ECEF (X,Y,Z,t[meters]) = " << rx_position_and_time;

                    boost::posix_time::ptime p_time;
                    gtime_t rtklib_utc_time = gpst2utc(pvt_sol.time);
                    p_time = boost::posix_time::from_time_t(rtklib_utc_time.time);
                    p_time += boost::posix_time::microseconds(round(rtklib_utc_time.sec * 1e6));
                    this->set_position_UTC_time(p_time);
                    cart2geo(static_cast<double>(rx_position_and_time(0)), static_cast<double>(rx_position_and_time(1)), static_cast<double>(rx_position_and_time(2)), 4);

                    DLOG(INFO) << "RTKLIB Position at " << boost::posix_time::to_simple_string(p_time)
                               << " is Lat = " << this->get_latitude() << " [deg], Long = " << this->get_longitude()
                               << " [deg], Height= " << this->get_height() << " [m]" << " RX time offset= " << this->get_time_offset_s() << " [s]";

                    // ######## LOG FILE #########
                    if(d_flag_dump_enabled == true)
                        {
                            // MULTIPLEXED FILE RECORDING - Record results to file
                            try
                            {
                                    double tmp_double;
                                    //  PVT GPS time
                                    tmp_double = Rx_time;
                                    d_dump_file.write(reinterpret_cast<char*>(&tmp_double), sizeof(double));
                                    // ECEF User Position East [m]
                                    tmp_double = rx_position_and_time(0);
                                    d_dump_file.write(reinterpret_cast<char*>(&tmp_double), sizeof(double));
                                    // ECEF User Position North [m]
                                    tmp_double = rx_position_and_time(1);
                                    d_dump_file.write(reinterpret_cast<char*>(&tmp_double), sizeof(double));
                                    // ECEF User Position Up [m]
                                    tmp_double = rx_position_and_time(2);
                                    d_dump_file.write(reinterpret_cast<char*>(&tmp_double), sizeof(double));
                                    // User clock offset [s]
                                    tmp_double = rx_position_and_time(3);
                                    d_dump_file.write(reinterpret_cast<char*>(&tmp_double), sizeof(double));
                                    // GEO user position Latitude [deg]
                                    tmp_double = this->get_latitude();
                                    d_dump_file.write(reinterpret_cast<char*>(&tmp_double), sizeof(double));
                                    // GEO user position Longitude [deg]
                                    tmp_double = this->get_longitude();
                                    d_dump_file.write(reinterpret_cast<char*>(&tmp_double), sizeof(double));
                                    // GEO user position Height [m]
                                    tmp_double = this->get_height();
                                    d_dump_file.write(reinterpret_cast<char*>(&tmp_double), sizeof(double));
                            }
                            catch (const std::ifstream::failure& e)
                            {
                                    LOG(WARNING) << "Exception writing PVT LS dump file " << e.what();
                            }
                        }
                    }
            }
        return this->is_valid_position();
    }<|MERGE_RESOLUTION|>--- conflicted
+++ resolved
@@ -115,12 +115,8 @@
     std::map<int,Galileo_Ephemeris>::const_iterator galileo_ephemeris_iter;
     std::map<int,Gps_Ephemeris>::const_iterator gps_ephemeris_iter;
     std::map<int,Gps_CNAV_Ephemeris>::const_iterator gps_cnav_ephemeris_iter;
-<<<<<<< HEAD
-	std::map<int,Glonass_Gnav_Ephemeris>::const_iterator glonass_gnav_ephemeris_iter;
-=======
     std::map<int,Glonass_Gnav_Ephemeris>::const_iterator glonass_gnav_ephemeris_iter;
     const Glonass_Gnav_Utc_Model gnav_utc = this->glonass_gnav_utc_model;
->>>>>>> 370c6e5a
 
     this->set_averaging_flag(flag_averaging);
 
@@ -285,77 +281,6 @@
                     break;
                 }
 			case 'R': //TODO This should be using rtk lib nomenclature
-<<<<<<< HEAD
-    			{
-    				std::string sig_(gnss_observables_iter->second.Signal);
-    				// GLONASS GNAV L1
-    				if(sig_.compare("1C") == 0)
-    				{
-    				    // 1 Glo - find the ephemeris for the current GLONASS SV observation. The SV Slot Number (PRN ID) is the map key
-    				    glonass_gnav_ephemeris_iter = glonass_gnav_ephemeris_map.find(gnss_observables_iter->second.PRN);
-    				    if (glonass_gnav_ephemeris_iter != glonass_gnav_ephemeris_map.end())
-    				    {
-    				        //convert ephemeris from GNSS-SDR class to RTKLIB structure
-    				        geph_data[valid_obs] = eph_to_rtklib(glonass_gnav_ephemeris_iter->second);
-    				        //convert observation from GNSS-SDR class to RTKLIB structure
-    				        obsd_t newobs = {{0,0}, '0', '0', {}, {}, {}, {}, {}, {}};
-    				        obs_data[valid_obs] = insert_obs_to_rtklib(newobs,
-    				                gnss_observables_iter->second,
-    				                glonass_gnav_ephemeris_iter->second.d_WN,
-    				                0);//TODO are THESE VALUES OK
-    				        valid_obs++;
-    				    }
-    				    else // the ephemeris are not available for this SV
-    				    {
-    				        DLOG(INFO) << "No ephemeris data for SV " << gnss_observables_iter->second.PRN;
-    				    }
-
-    				}
-    				// GLONASS GNAV L2
-    				if(sig_.compare("2C") == 0)
-    				{
-    				    // 1 Gal - find the ephemeris for the current GALILEO SV observation. The SV PRN ID is the map key
-    				    glonass_gnav_ephemeris_iter = glonass_gnav_ephemeris_map.find(gnss_observables_iter->second.PRN);
-    				    if (glonass_gnav_ephemeris_iter != glonass_gnav_ephemeris_map.end())
-    				    {
-    				        bool found_L1_obs=false;
-    				        for (int i = 0; i < valid_obs; i++)
-    				        {
-    				            // TODO what is this?
-    				            if (geph_data[i].sat == (static_cast<int>(gnss_observables_iter->second.PRN+NSATGPS+NSATGLO)))
-    				            {
-    				                obs_data[i] = insert_obs_to_rtklib(obs_data[i],
-    				                        gnss_observables_iter->second,
-    				                        glonass_gnav_ephemeris_iter->second.d_WN,
-    				                        2);//Band 3 (L5/E5)
-    				                found_L1_obs=true;
-    				                break;
-    				            }
-    				        }
-    				        if (!found_L1_obs)
-    				        {
-    				            //insert GLONASS GNAV L2 obs as new obs and also insert its ephemeris
-    				            //convert ephemeris from GNSS-SDR class to RTKLIB structure
-    				            geph_data[valid_obs] = eph_to_rtklib(glonass_gnav_ephemeris_iter->second);
-    				            //convert observation from GNSS-SDR class to RTKLIB structure
-    				            obsd_t newobs = {{0,0}, '0', '0', {}, {}, {}, {}, {}, {}};
-    				            obs_data[valid_obs] = insert_obs_to_rtklib(newobs,
-    				                    gnss_observables_iter->second,
-    				                    galileo_ephemeris_iter->second.WN_5,
-    				                    2); //Band 3 (L5/E5)
-    				            valid_obs++;
-    				        }
-    				    }
-    				    else // the ephemeris are not available for this SV
-    				    {
-    				        DLOG(INFO) << "No ephemeris data for SV " << gnss_observables_iter->second.PRN;
-    				    }
-
-
-    				}
-    				break;
-    			}
-=======
 				{
 					std::string sig_(gnss_observables_iter->second.Signal);
 					// GLONASS GNAV L1
@@ -424,7 +349,6 @@
 					}
 					break;
 				}
->>>>>>> 370c6e5a
             default :
                 DLOG(INFO) << "Hybrid observables: Unknown GNSS";
                 break;
