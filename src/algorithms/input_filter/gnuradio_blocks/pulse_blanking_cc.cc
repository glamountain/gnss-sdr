/*!
 * \file pulse_blanking_cc.cc
 * \brief Implements a pulse blanking algorithm
 * \author Javier Arribas (jarribas(at)cttc.es)
 *         Antonio Ramos  (antonio.ramosdet(at)gmail.com)
 * -------------------------------------------------------------------------
 *
 * Copyright (C) 2010-2017 (see AUTHORS file for a list of contributors)
 *
 * GNSS-SDR is a software defined Global Navigation
 *          Satellite Systems receiver
 *
 * This file is part of GNSS-SDR.
 *
 * GNSS-SDR is free software: you can redistribute it and/or modify
 * it under the terms of the GNU General Public License as published by
 * the Free Software Foundation, either version 3 of the License, or
 * (at your option) any later version.
 *
 * GNSS-SDR is distributed in the hope that it will be useful,
 * but WITHOUT ANY WARRANTY; without even the implied warranty of
 * MERCHANTABILITY or FITNESS FOR A PARTICULAR PURPOSE.  See the
 * GNU General Public License for more details.
 *
 * You should have received a copy of the GNU General Public License
 * along with GNSS-SDR. If not, see <http://www.gnu.org/licenses/>.
 *
 * -------------------------------------------------------------------------
 */

#include "pulse_blanking_cc.h"
#include <boost/math/distributions/chi_squared.hpp>
#include <cmath>
#include <complex>
#include <gnuradio/io_signature.h>
#include <volk/volk.h>
#include <glog/logging.h>

using google::LogMessage;

pulse_blanking_cc_sptr make_pulse_blanking_cc(float pfa, int length_, 
        int n_segments_est, int n_segments_reset)
{
    return pulse_blanking_cc_sptr(new pulse_blanking_cc(pfa, length_, n_segments_est, n_segments_reset));
}


pulse_blanking_cc::pulse_blanking_cc(float pfa, int length_, int n_segments_est, int n_segments_reset) : gr::block("pulse_blanking_cc",
        gr::io_signature::make (1, 1, sizeof(gr_complex)),
        gr::io_signature::make (1, 1, sizeof(gr_complex)))
{
    const int alignment_multiple = volk_get_alignment() / sizeof(gr_complex);
    set_alignment(std::max(1, alignment_multiple));
    this->pfa = pfa;
    this->length_ = length_;
    last_filtered = false;
    n_segments = 0;
    this->n_segments_est = n_segments_est;
    this->n_segments_reset = n_segments_reset;
    noise_power_estimation = 0.0;
    n_deg_fred = 2 * length_;
    boost::math::chi_squared_distribution<float> my_dist_(n_deg_fred);
    thres_ = boost::math::quantile(boost::math::complement(my_dist_, pfa));
    zeros_ = static_cast<gr_complex *>(volk_malloc(length_ * sizeof(gr_complex), volk_get_alignment()));
    for (int aux = 0; aux < length_; aux++)
        {
            zeros_[aux] = gr_complex(0, 0);
        }
}


pulse_blanking_cc::~pulse_blanking_cc()
{
    volk_free(zeros_);    
}

<<<<<<< HEAD
void pulse_blanking_cc::forecast(int noutput_items __attribute__((unused)), gr_vector_int &ninput_items_required)
{
    for(unsigned int aux=0; aux < ninput_items_required.size(); aux++)
    {
        ninput_items_required[aux] = length_;
    }
}
=======
>>>>>>> 93cd6a17

int pulse_blanking_cc::general_work (int noutput_items __attribute__((unused)), gr_vector_int &ninput_items __attribute__((unused)),
        gr_vector_const_void_star &input_items, gr_vector_void_star &output_items)
{
    const gr_complex* in = reinterpret_cast<const gr_complex *>(input_items[0]);
    gr_complex* out = reinterpret_cast<gr_complex *>(output_items[0]);
    float* magnitude = static_cast<float *>(volk_malloc(noutput_items * sizeof(float), volk_get_alignment()));
    volk_32fc_magnitude_squared_32f(magnitude, in, noutput_items);
    int sample_index = 0;
    float segment_energy;
    while((sample_index + length_) < noutput_items)
        {
            volk_32f_accumulator_s32f(&segment_energy, (magnitude + sample_index), length_);
            if((n_segments < n_segments_est) && (last_filtered == false))
                {
                    noise_power_estimation = ( static_cast<float>(n_segments) * noise_power_estimation + segment_energy / static_cast<float>(n_deg_fred) ) / static_cast<float>(n_segments + 1);
                    memcpy(out, in, sizeof(gr_complex) * length_);
                }
            else
                {
                    if((segment_energy / noise_power_estimation) > thres_)
                        {
                            memcpy(out, zeros_, sizeof(gr_complex) * length_);
                            last_filtered = true;
                        }
                    else
                        {
                            memcpy(out, in, sizeof(gr_complex) * length_);
                            last_filtered = false;
                            if (n_segments > n_segments_reset)
                                {
                                    n_segments = 0;
                                }
                        }
                }
            in += length_;
            out += length_;
            sample_index += length_;
            n_segments++;
        }
    volk_free(magnitude);
    consume_each(sample_index);
    return sample_index;    
}<|MERGE_RESOLUTION|>--- conflicted
+++ resolved
@@ -74,7 +74,6 @@
     volk_free(zeros_);    
 }
 
-<<<<<<< HEAD
 void pulse_blanking_cc::forecast(int noutput_items __attribute__((unused)), gr_vector_int &ninput_items_required)
 {
     for(unsigned int aux=0; aux < ninput_items_required.size(); aux++)
@@ -82,8 +81,6 @@
         ninput_items_required[aux] = length_;
     }
 }
-=======
->>>>>>> 93cd6a17
 
 int pulse_blanking_cc::general_work (int noutput_items __attribute__((unused)), gr_vector_int &ninput_items __attribute__((unused)),
         gr_vector_const_void_star &input_items, gr_vector_void_star &output_items)
