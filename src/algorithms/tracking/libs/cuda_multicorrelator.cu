/*!
 * \file cuda_multicorrelator.cu
 * \brief High optimized CUDA GPU vector multiTAP correlator class
 * \authors <ul>
 *          <li> Javier Arribas, 2015. jarribas(at)cttc.es
 *          </ul>
 *
 * Class that implements a high optimized vector multiTAP correlator class for NVIDIA CUDA GPUs
 *
 * -------------------------------------------------------------------------
 *
 * Copyright (C) 2010-2015  (see AUTHORS file for a list of contributors)
 *
 * GNSS-SDR is a software defined Global Navigation
 *          Satellite Systems receiver
 *
 * This file is part of GNSS-SDR.
 *
 * GNSS-SDR is free software: you can redistribute it and/or modify
 * it under the terms of the GNU General Public License as published by
 * the Free Software Foundation, either version 3 of the License, or
 * (at your option) any later version.
 *
 * GNSS-SDR is distributed in the hope that it will be useful,
 * but WITHOUT ANY WARRANTY; without even the implied warranty of
 * MERCHANTABILITY or FITNESS FOR A PARTICULAR PURPOSE.  See the
 * GNU General Public License for more details.
 *
 * You should have received a copy of the GNU General Public License
 * along with GNSS-SDR. If not, see <http://www.gnu.org/licenses/>.
 *
 * -------------------------------------------------------------------------
 */

#include "cuda_multicorrelator.h"

#include <stdio.h>
#include <iostream>
// For the CUDA runtime routines (prefixed with "cuda_")
#include <cuda_runtime.h>

<<<<<<< HEAD

#define ACCUM_N 256

=======
#define ACCUM_N 128
>>>>>>> c8f7e081

__global__ void scalarProdGPUCPXxN_shifts_chips(
    GPU_Complex *d_corr_out,
    GPU_Complex *d_sig_in,
    GPU_Complex *d_local_code_in,
    float *d_shifts_chips,
    float code_length_chips,
    float code_phase_step_chips,
    float rem_code_phase_chips,
    int vectorN,
    int elementN
)
{
    //Accumulators cache
    __shared__ GPU_Complex accumResult[ACCUM_N];

    ////////////////////////////////////////////////////////////////////////////
    // Cycle through every pair of vectors,
    // taking into account that vector counts can be different
    // from total number of thread blocks
    ////////////////////////////////////////////////////////////////////////////
    for (int vec = blockIdx.x; vec < vectorN; vec += gridDim.x)
    {
        //int vectorBase = IMUL(elementN, vec);
        //int vectorEnd  = elementN;

        ////////////////////////////////////////////////////////////////////////
        // Each accumulator cycles through vectors with
        // stride equal to number of total number of accumulators ACCUM_N
        // At this stage ACCUM_N is only preferred be a multiple of warp size
        // to meet memory coalescing alignment constraints.
        ////////////////////////////////////////////////////////////////////////
        for (int iAccum = threadIdx.x; iAccum < ACCUM_N; iAccum += blockDim.x)
        {
        	GPU_Complex sum = GPU_Complex(0,0);

            for (int pos = iAccum; pos < elementN; pos += ACCUM_N)
            {
            	//original sample code
                //sum = sum + d_sig_in[pos-vectorBase] * d_nco_in[pos-vectorBase] * d_local_codes_in[pos];
            	//sum = sum + d_sig_in[pos-vectorBase] * d_local_codes_in[pos];
            	//sum.multiply_acc(d_sig_in[pos],d_local_codes_in[pos+d_shifts_samples[vec]]);

            	//custom code for multitap correlator
            	// 1.resample local code for the current shift
            	float local_code_chip_index= fmod(code_phase_step_chips*(float)pos + d_shifts_chips[vec] - rem_code_phase_chips, code_length_chips);
            	//Take into account that in multitap correlators, the shifts can be negative!
            	if (local_code_chip_index<0.0) local_code_chip_index+=code_length_chips;
            	//printf("vec= %i, pos %i, chip_idx=%i chip_shift=%f \r\n",vec, pos,__float2int_rd(local_code_chip_index),local_code_chip_index);
            	// 2.correlate
            	sum.multiply_acc(d_sig_in[pos],d_local_code_in[__float2int_rd(local_code_chip_index)]);

            }
            accumResult[iAccum] = sum;
        }

        ////////////////////////////////////////////////////////////////////////
        // Perform tree-like reduction of accumulators' results.
        // ACCUM_N has to be power of two at this stage
        ////////////////////////////////////////////////////////////////////////
        for (int stride = ACCUM_N / 2; stride > 0; stride >>= 1)
        {
            __syncthreads();

            for (int iAccum = threadIdx.x; iAccum < stride; iAccum += blockDim.x)
            {
                accumResult[iAccum] += accumResult[stride + iAccum];
            }
        }

        if (threadIdx.x == 0)
        	{
        		d_corr_out[vec] = accumResult[0];
        	}
    }
}

/**
 * CUDA Kernel Device code
 *
 * Computes the carrier Doppler wipe-off by integrating the NCO in the CUDA kernel
 */
__global__ void
CUDA_32fc_Doppler_wipeoff(  GPU_Complex *sig_out, GPU_Complex *sig_in, float rem_carrier_phase_in_rad, float phase_step_rad, int numElements)
{
	// CUDA version of floating point NCO and vector dot product integrated
    float sin;
    float cos;
    for (int i = blockIdx.x * blockDim.x + threadIdx.x;
         i < numElements;
         i += blockDim.x * gridDim.x)
    {
    	__sincosf(rem_carrier_phase_in_rad + i*phase_step_rad, &sin, &cos);
    	sig_out[i] =  sig_in[i] * GPU_Complex(cos,-sin);
    }
}


__global__ void Doppler_wippe_scalarProdGPUCPXxN_shifts_chips(
    GPU_Complex *d_corr_out,
    GPU_Complex *d_sig_in,
    GPU_Complex *d_sig_wiped,
    GPU_Complex *d_local_code_in,
    float *d_shifts_chips,
    float code_length_chips,
    float code_phase_step_chips,
    float rem_code_phase_chips,
    int vectorN,
    int elementN,
    float rem_carrier_phase_in_rad,
    float phase_step_rad
)
{
    //Accumulators cache
    __shared__ GPU_Complex accumResult[ACCUM_N];

	// CUDA version of floating point NCO and vector dot product integrated
    float sin;
    float cos;
    for (int i = blockIdx.x * blockDim.x + threadIdx.x;
         i < elementN;
         i += blockDim.x * gridDim.x)
    {
    	__sincosf(rem_carrier_phase_in_rad + i*phase_step_rad, &sin, &cos);
    	d_sig_wiped[i] =  d_sig_in[i] * GPU_Complex(cos,-sin);
    }

    __syncthreads();
    ////////////////////////////////////////////////////////////////////////////
    // Cycle through every pair of vectors,
    // taking into account that vector counts can be different
    // from total number of thread blocks
    ////////////////////////////////////////////////////////////////////////////
    for (int vec = blockIdx.x; vec < vectorN; vec += gridDim.x)
    {
        //int vectorBase = IMUL(elementN, vec);
<<<<<<< HEAD
        //int vectorEnd  = vectorBase + elementN;
=======
        //int vectorEnd  = elementN;
>>>>>>> c8f7e081

        ////////////////////////////////////////////////////////////////////////
        // Each accumulator cycles through vectors with
        // stride equal to number of total number of accumulators ACCUM_N
        // At this stage ACCUM_N is only preferred be a multiple of warp size
        // to meet memory coalescing alignment constraints.
        ////////////////////////////////////////////////////////////////////////
        for (int iAccum = threadIdx.x; iAccum < ACCUM_N; iAccum += blockDim.x)
        {
        	GPU_Complex sum = GPU_Complex(0,0);
            float local_code_chip_index;
            //float code_phase;
            for (int pos = iAccum; pos < elementN; pos += ACCUM_N)
            {
            	//original sample code
                //sum = sum + d_sig_in[pos-vectorBase] * d_nco_in[pos-vectorBase] * d_local_codes_in[pos];
            	//sum = sum + d_sig_in[pos-vectorBase] * d_local_codes_in[pos];
            	//sum.multiply_acc(d_sig_in[pos],d_local_codes_in[pos+d_shifts_samples[vec]]);

            	//custom code for multitap correlator
            	// 1.resample local code for the current shift

            	local_code_chip_index= fmodf(code_phase_step_chips*__int2float_rd(pos)+ d_shifts_chips[vec] - rem_code_phase_chips, code_length_chips);

            	//Take into account that in multitap correlators, the shifts can be negative!
            	if (local_code_chip_index<0.0) local_code_chip_index+=code_length_chips;
            	//printf("vec= %i, pos %i, chip_idx=%i chip_shift=%f \r\n",vec, pos,__float2int_rd(local_code_chip_index),local_code_chip_index);
            	// 2.correlate
            	sum.multiply_acc(d_sig_wiped[pos],d_local_code_in[__float2int_rd(local_code_chip_index)]);

            }
            accumResult[iAccum] = sum;
        }

        ////////////////////////////////////////////////////////////////////////
        // Perform tree-like reduction of accumulators' results.
        // ACCUM_N has to be power of two at this stage
        ////////////////////////////////////////////////////////////////////////
        for (int stride = ACCUM_N / 2; stride > 0; stride >>= 1)
        {
            __syncthreads();

            for (int iAccum = threadIdx.x; iAccum < stride; iAccum += blockDim.x)
            {
                accumResult[iAccum] += accumResult[stride + iAccum];
            }
        }

        if (threadIdx.x == 0)
        	{
        		d_corr_out[vec] = accumResult[0];
        	}
    }
}

<<<<<<< HEAD

//*********** CUDA processing **************
// Treads: a minimal parallel execution code on GPU
// Blocks: a set of N threads
/**
 * CUDA Kernel Device code
 *
 * Computes the vectorial product of A and B into C. The 3 vectors have the same
 * number of elements numElements.
 */
__global__ void CUDA_32fc_x2_multiply_32fc(  GPU_Complex *A,   GPU_Complex  *B, GPU_Complex  *C, int numElements)
{
    for (int i = blockIdx.x * blockDim.x + threadIdx.x;
         i < numElements;
         i += blockDim.x * gridDim.x)
    {
        C[i] =  A[i] * B[i];
    }
}


/**
 * CUDA Kernel Device code
 *
 * Computes the carrier Doppler wipe-off by integrating the NCO in the CUDA kernel
 */
__global__ void
CUDA_32fc_Doppler_wipeoff(  GPU_Complex *sig_out, GPU_Complex *sig_in, float rem_carrier_phase_in_rad, float phase_step_rad, int numElements)
{
	//*** NCO CPU code (GNURadio FXP NCO)
	//float sin_f, cos_f;
	//float phase_step_rad = static_cast<float>(2 * GALILEO_PI) * d_carrier_doppler_hz / static_cast<float>(d_fs_in);
	//int phase_step_rad_i = gr::fxpt::float_to_fixed(phase_step_rad);
	//int phase_rad_i = gr::fxpt::float_to_fixed(d_rem_carr_phase_rad);
	//
	//for(int i = 0; i < d_current_prn_length_samples; i++)
	//    {
	//        gr::fxpt::sincos(phase_rad_i, &sin_f, &cos_f);
	//        d_carr_sign[i] = std::complex<float>(cos_f, -sin_f);
	//        phase_rad_i += phase_step_rad_i;
	//    }

	// CUDA version of floating point NCO and vector dot product integrated

    float sin;
    float cos;
    for (int i = blockIdx.x * blockDim.x + threadIdx.x;
         i < numElements;
         i += blockDim.x * gridDim.x)
    {
    	__sincosf(rem_carrier_phase_in_rad + i*phase_step_rad, &sin, &cos);
    	sig_out[i] =  sig_in[i] * GPU_Complex(cos,-sin);
    }
}


/**
 * CUDA Kernel Device code
 *
 * Computes the vectorial product of A and B into C. The 3 vectors have the same
 * number of elements numElements.
 */
__global__ void
CUDA_32fc_x2_add_32fc(  GPU_Complex *A,   GPU_Complex  *B, GPU_Complex  *C, int numElements)
{
    for (int i = blockIdx.x * blockDim.x + threadIdx.x;
         i < numElements;
         i += blockDim.x * gridDim.x)
    {
        C[i] =  A[i] + B[i];
    }
}


bool cuda_multicorrelator::init_cuda(const int argc, const char **argv, int signal_length_samples, int local_codes_length_samples, int n_correlators)
{
	// use command-line specified CUDA device, otherwise use device with highest Gflops/s
//	findCudaDevice(argc, (const char **)argv);
//      cudaDeviceProp  prop;
//    int num_devices, device;
//    cudaGetDeviceCount(&num_devices);
//    if (num_devices > 1) {
//          int max_multiprocessors = 0, max_device = 0;
//          for (device = 0; device < num_devices; device++) {
//                  cudaDeviceProp properties;
//                  cudaGetDeviceProperties(&properties, device);
//                  if (max_multiprocessors < properties.multiProcessorCount) {
//                          max_multiprocessors = properties.multiProcessorCount;
//                          max_device = device;
//                  }
//                  printf("Found GPU device # %i\n",device);
//          }
//          //cudaSetDevice(max_device);
//
//          //set random device!
//          cudaSetDevice(rand() % num_devices); //generates a random number between 0 and num_devices to split the threads between GPUs
//
//          cudaGetDeviceProperties( &prop, max_device );
//          //debug code
//          if (prop.canMapHostMemory != 1) {
//              printf( "Device can not map memory.\n" );
//          }
//          printf("L2 Cache size= %u \n",prop.l2CacheSize);
//          printf("maxThreadsPerBlock= %u \n",prop.maxThreadsPerBlock);
//          printf("maxGridSize= %i \n",prop.maxGridSize[0]);
//          printf("sharedMemPerBlock= %lu \n",prop.sharedMemPerBlock);
//          printf("deviceOverlap= %i \n",prop.deviceOverlap);
//  	    printf("multiProcessorCount= %i \n",prop.multiProcessorCount);
//    }else{
//    	    int whichDevice;
//    	    cudaGetDevice( &whichDevice );
//    	    cudaGetDeviceProperties( &prop, whichDevice );
//    	    //debug code
//    	    if (prop.canMapHostMemory != 1) {
//    	        printf( "Device can not map memory.\n" );
//    	    }
//
//    	    printf("L2 Cache size= %u \n",prop.l2CacheSize);
//    	    printf("maxThreadsPerBlock= %u \n",prop.maxThreadsPerBlock);
//    	    printf("maxGridSize= %i \n",prop.maxGridSize[0]);
//    	    printf("sharedMemPerBlock= %lu \n",prop.sharedMemPerBlock);
//    	    printf("deviceOverlap= %i \n",prop.deviceOverlap);
//    	    printf("multiProcessorCount= %i \n",prop.multiProcessorCount);
//    }

	// (cudaFuncSetCacheConfig(CUDA_32fc_x2_multiply_x2_dot_prod_32fc_, cudaFuncCachePreferShared));


    // ALLOCATE GPU MEMORY FOR INPUT/OUTPUT and INTERNAL vectors

    size_t size = signal_length_samples * sizeof(GPU_Complex);

	cudaMalloc((void **)&d_sig_in, size);
	// (cudaMalloc((void **)&d_nco_in, size));
	cudaMalloc((void **)&d_sig_doppler_wiped, size);

	// old version: all local codes are independent vectors
	// (cudaMalloc((void **)&d_local_codes_in, size*n_correlators));

	// new version: only one vector with extra samples to shift the local code for the correlator set
	// Required: The last correlator tap in d_shifts_samples has the largest sample shift
    size_t size_local_code_bytes = local_codes_length_samples * sizeof(GPU_Complex);
	cudaMalloc((void **)&d_local_codes_in, size_local_code_bytes);
	cudaMalloc((void **)&d_shifts_samples, sizeof(int)*n_correlators);

	//scalars
	cudaMalloc((void **)&d_corr_out, sizeof(std::complex<float>)*n_correlators);

    // Launch the Vector Add CUDA Kernel
	threadsPerBlock = 256;
    blocksPerGrid =(int)(signal_length_samples+threadsPerBlock-1)/threadsPerBlock;

	cudaStreamCreate (&stream1) ;
	cudaStreamCreate (&stream2) ;
	return true;
}


=======
>>>>>>> c8f7e081
bool cuda_multicorrelator::init_cuda_integrated_resampler(
		int signal_length_samples,
		int code_length_chips,
		int n_correlators
		)
{
	// use command-line specified CUDA device, otherwise use device with highest Gflops/s
//	findCudaDevice(argc, (const char **)argv);
//      cudaDeviceProp  prop;
//    int num_devices, device;
//    cudaGetDeviceCount(&num_devices);
//    if (num_devices > 1) {
//          int max_multiprocessors = 0, max_device = 0;
//          for (device = 0; device < num_devices; device++) {
//                  cudaDeviceProp properties;
//                  cudaGetDeviceProperties(&properties, device);
//                  if (max_multiprocessors < properties.multiProcessorCount) {
//                          max_multiprocessors = properties.multiProcessorCount;
//                          max_device = device;
//                  }
//                  printf("Found GPU device # %i\n",device);
//          }
//          //cudaSetDevice(max_device);
//
//          //set random device!
//          cudaSetDevice(rand() % num_devices); //generates a random number between 0 and num_devices to split the threads between GPUs
//
//          cudaGetDeviceProperties( &prop, max_device );
//          //debug code
//          if (prop.canMapHostMemory != 1) {
//              printf( "Device can not map memory.\n" );
//          }
//          printf("L2 Cache size= %u \n",prop.l2CacheSize);
//          printf("maxThreadsPerBlock= %u \n",prop.maxThreadsPerBlock);
//          printf("maxGridSize= %i \n",prop.maxGridSize[0]);
//          printf("sharedMemPerBlock= %lu \n",prop.sharedMemPerBlock);
//          printf("deviceOverlap= %i \n",prop.deviceOverlap);
//  	    printf("multiProcessorCount= %i \n",prop.multiProcessorCount);
//    }else{
//    	    int whichDevice;
//    	    cudaGetDevice( &whichDevice );
//    	    cudaGetDeviceProperties( &prop, whichDevice );
//    	    //debug code
//    	    if (prop.canMapHostMemory != 1) {
//    	        printf( "Device can not map memory.\n" );
//    	    }
//
//    	    printf("L2 Cache size= %u \n",prop.l2CacheSize);
//    	    printf("maxThreadsPerBlock= %u \n",prop.maxThreadsPerBlock);
//    	    printf("maxGridSize= %i \n",prop.maxGridSize[0]);
//    	    printf("sharedMemPerBlock= %lu \n",prop.sharedMemPerBlock);
//    	    printf("deviceOverlap= %i \n",prop.deviceOverlap);
//    	    printf("multiProcessorCount= %i \n",prop.multiProcessorCount);
//    }

	// (cudaFuncSetCacheConfig(CUDA_32fc_x2_multiply_x2_dot_prod_32fc_, cudaFuncCachePreferShared));

    // ALLOCATE GPU MEMORY FOR INPUT/OUTPUT and INTERNAL vectors
    size_t size = signal_length_samples * sizeof(GPU_Complex);

<<<<<<< HEAD
	cudaMalloc((void **)&d_sig_in, size);
	cudaMemset(d_sig_in,0,size);

	// (cudaMalloc((void **)&d_nco_in, size));
	cudaMalloc((void **)&d_sig_doppler_wiped, size);
	cudaMemset(d_sig_doppler_wiped,0,size);

=======
	//********* ZERO COPY VERSION ************
	// Set flag to enable zero copy access
    // Optimal in shared memory devices (like Jetson K1)
	cudaSetDeviceFlags(cudaDeviceMapHost);

	//******** CudaMalloc version ***********

	// input signal GPU memory (can be mapped to CPU memory in shared memory devices!)
	//	cudaMalloc((void **)&d_sig_in, size);
	//	cudaMemset(d_sig_in,0,size);

	// Doppler-free signal (internal GPU memory)
	cudaMalloc((void **)&d_sig_doppler_wiped, size);
	cudaMemset(d_sig_doppler_wiped,0,size);

	// Local code GPU memory (can be mapped to CPU memory in shared memory devices!)
>>>>>>> c8f7e081
	cudaMalloc((void **)&d_local_codes_in, sizeof(std::complex<float>)*code_length_chips);
	cudaMemset(d_local_codes_in,0,sizeof(std::complex<float>)*code_length_chips);

    d_code_length_chips=code_length_chips;

<<<<<<< HEAD
=======
	// Vector with the chip shifts for each correlator tap
    //GPU memory (can be mapped to CPU memory in shared memory devices!)
>>>>>>> c8f7e081
	cudaMalloc((void **)&d_shifts_chips, sizeof(float)*n_correlators);
	cudaMemset(d_shifts_chips,0,sizeof(float)*n_correlators);

	//scalars
<<<<<<< HEAD
	cudaMalloc((void **)&d_corr_out, sizeof(std::complex<float>)*n_correlators);
	cudaMemset(d_corr_out,0,sizeof(std::complex<float>)*n_correlators);
=======
	//cudaMalloc((void **)&d_corr_out, sizeof(std::complex<float>)*n_correlators);
	//cudaMemset(d_corr_out,0,sizeof(std::complex<float>)*n_correlators);
>>>>>>> c8f7e081

    // Launch the Vector Add CUDA Kernel
    // TODO: write a smart load balance using device info!
	threadsPerBlock = 64;
    blocksPerGrid =(int)(signal_length_samples+threadsPerBlock-1)/threadsPerBlock;

	cudaStreamCreate (&stream1) ;
	//cudaStreamCreate (&stream2) ;
	return true;
}

bool cuda_multicorrelator::set_local_code_and_taps(
		int code_length_chips,
		const std::complex<float>* local_codes_in,
		float *shifts_chips,
		int n_correlators
		)
{
<<<<<<< HEAD
    // local code CPU -> GPU copy memory
    cudaMemcpyAsync(d_local_codes_in, local_codes_in, sizeof(GPU_Complex)*code_length_chips, cudaMemcpyHostToDevice,stream1);
    d_code_length_chips=(float)code_length_chips;

    // Correlator shifts vector CPU -> GPU copy memory (fractional chip shifts are allowed!)
=======
	//********* ZERO COPY VERSION ************
//	// Get device pointer from host memory. No allocation or memcpy
//	cudaError_t code;
//	// local code CPU -> GPU copy memory
//	code=cudaHostGetDevicePointer((void **)&d_local_codes_in,  (void *) local_codes_in, 0);
//	if (code!=cudaSuccess)
//	{
//		printf("cuda cudaHostGetDevicePointer error in set_local_code_and_taps \r\n");
//	}
//	// Correlator shifts vector CPU -> GPU copy memory (fractional chip shifts are allowed!)
//	code=cudaHostGetDevicePointer((void **)&d_shifts_chips,  (void *) shifts_chips, 0);
//	if (code!=cudaSuccess)
//	{
//		printf("cuda cudaHostGetDevicePointer error in set_local_code_and_taps \r\n");
//	}

	//******** CudaMalloc version ***********
    //local code CPU -> GPU copy memory
    cudaMemcpyAsync(d_local_codes_in, local_codes_in, sizeof(GPU_Complex)*code_length_chips, cudaMemcpyHostToDevice,stream1);
    d_code_length_chips=(float)code_length_chips;

    //Correlator shifts vector CPU -> GPU copy memory (fractional chip shifts are allowed!)
>>>>>>> c8f7e081
    cudaMemcpyAsync(d_shifts_chips, shifts_chips, sizeof(float)*n_correlators,
                                    cudaMemcpyHostToDevice,stream1);

	return true;
}

bool cuda_multicorrelator::set_input_output_vectors(
		std::complex<float>* corr_out,
<<<<<<< HEAD
		const std::complex<float>* sig_in,
		const std::complex<float>* local_codes_in,
		float rem_carrier_phase_in_rad,
		float phase_step_rad,
		const int *shifts_samples,
		int signal_length_samples,
		int n_correlators)
	{

	size_t memSize = signal_length_samples * sizeof(std::complex<float>);

	// input signal CPU -> GPU copy memory

    cudaMemcpyAsync(d_sig_in, sig_in, memSize,
                                    cudaMemcpyHostToDevice, stream1);

    //***** NOTICE: NCO is computed on-the-fly, not need to copy NCO into GPU! ****
    // (cudaMemcpyAsync(d_nco_in, nco_in, memSize,
    //                                cudaMemcpyHostToDevice, stream1));


	// old version: all local codes are independent vectors
    // (cudaMemcpyAsync(d_local_codes_in, local_codes_in, memSize*n_correlators,
    //                                cudaMemcpyHostToDevice, stream2));

	// new version: only one vector with extra samples to shift the local code for the correlator set
	// Required: The last correlator tap in d_shifts_samples has the largest sample shift

    // local code CPU -> GPU copy memory
    cudaMemcpyAsync(d_local_codes_in, local_codes_in, memSize+sizeof(std::complex<float>)*shifts_samples[n_correlators-1],
                                    cudaMemcpyHostToDevice, stream2);
    // Correlator shifts vector CPU -> GPU copy memory
    cudaMemcpyAsync(d_shifts_samples, shifts_samples, sizeof(int)*n_correlators,
                                    cudaMemcpyHostToDevice, stream2);


    //Launch carrier wipe-off kernel here, while local codes are being copied to GPU!
    cudaStreamSynchronize(stream1);
    CUDA_32fc_Doppler_wipeoff<<<blocksPerGrid, threadsPerBlock,0, stream1>>>(d_sig_doppler_wiped, d_sig_in,rem_carrier_phase_in_rad,phase_step_rad, signal_length_samples);

=======
		std::complex<float>* sig_in
		)
{
>>>>>>> c8f7e081

	// Save CPU pointers
	d_sig_in_cpu =sig_in;
	d_corr_out_cpu = corr_out;

<<<<<<< HEAD
    //wait for Doppler wipeoff end...
    cudaStreamSynchronize(stream1);
    cudaStreamSynchronize(stream2);
    // (cudaDeviceSynchronize());

    //old
//    scalarProdGPUCPXxN<<<blocksPerGrid, threadsPerBlock,0 ,stream2>>>(
//    		d_corr_out,
//    		d_sig_doppler_wiped,
//    		d_local_codes_in,
//            3,
//            signal_length_samples
//        );

    //new
    //launch the multitap correlator
    scalarProdGPUCPXxN_shifts<<<blocksPerGrid, threadsPerBlock,0 ,stream2>>>(
			d_corr_out,
			d_sig_doppler_wiped,
			d_local_codes_in,
			d_shifts_samples,
			n_correlators,
			signal_length_samples
		);
    cudaGetLastError();
    //wait for correlators end...
    cudaStreamSynchronize(stream2);
    // Copy the device result vector in device memory to the host result vector
    // in host memory.

    //scalar products (correlators outputs)
    cudaMemcpy(corr_out, d_corr_out, sizeof(std::complex<float>)*n_correlators,
            cudaMemcpyDeviceToHost);
    return true;
=======
	// Zero Copy version
	// Get device pointer from host memory. No allocation or memcpy
	cudaError_t code;
	code=cudaHostGetDevicePointer((void **)&d_sig_in,  (void *) sig_in, 0);
	code=cudaHostGetDevicePointer((void **)&d_corr_out,  (void *) corr_out, 0);
	if (code!=cudaSuccess)
	{
		printf("cuda cudaHostGetDevicePointer error \r\n");
	}
	return true;

>>>>>>> c8f7e081
}
bool cuda_multicorrelator::Carrier_wipeoff_multicorrelator_resampler_cuda(
		float rem_carrier_phase_in_rad,
		float phase_step_rad,
        float code_phase_step_chips,
        float rem_code_phase_chips,
		int signal_length_samples,
		int n_correlators)
	{


	// cudaMemCpy version
	//size_t memSize = signal_length_samples * sizeof(std::complex<float>);
	// input signal CPU -> GPU copy memory
<<<<<<< HEAD
    cudaMemcpyAsync(d_sig_in, sig_in, memSize,
                                    cudaMemcpyHostToDevice, stream2);
=======
    //cudaMemcpyAsync(d_sig_in, d_sig_in_cpu, memSize,
    //                               cudaMemcpyHostToDevice, stream2);
>>>>>>> c8f7e081

    //***** NOTICE: NCO is computed on-the-fly, not need to copy NCO into GPU! ****
    //Launch carrier wipe-off kernel here, while local codes are being copied to GPU!
<<<<<<< HEAD
    cudaStreamSynchronize(stream2);
=======
    //cudaStreamSynchronize(stream2);
>>>>>>> c8f7e081

    //CUDA_32fc_Doppler_wipeoff<<<blocksPerGrid, threadsPerBlock,0, stream1>>>(d_sig_doppler_wiped, d_sig_in,rem_carrier_phase_in_rad,phase_step_rad, signal_length_samples);

    //wait for Doppler wipeoff end...
<<<<<<< HEAD
    cudaStreamSynchronize(stream1);
    cudaStreamSynchronize(stream2);
=======
    //cudaStreamSynchronize(stream1);
    //cudaStreamSynchronize(stream2);
>>>>>>> c8f7e081

    //launch the multitap correlator with integrated local code resampler!

//    scalarProdGPUCPXxN_shifts_chips<<<blocksPerGrid, threadsPerBlock,0 ,stream1>>>(
//			d_corr_out,
//			d_sig_doppler_wiped,
//			d_local_codes_in,
//			d_shifts_chips,
//			d_code_length_chips,
//	        code_phase_step_chips,
//	        rem_code_phase_chips,
//			n_correlators,
//			signal_length_samples
//		);

    Doppler_wippe_scalarProdGPUCPXxN_shifts_chips<<<blocksPerGrid, threadsPerBlock,0 ,stream1>>>(
			d_corr_out,
			d_sig_in,
			d_sig_doppler_wiped,
			d_local_codes_in,
			d_shifts_chips,
			d_code_length_chips,
	        code_phase_step_chips,
	        rem_code_phase_chips,
			n_correlators,
<<<<<<< HEAD
			signal_length_samples
		);

    cudaGetLastError();
    //wait for correlators end...
    cudaStreamSynchronize(stream1);
=======
			signal_length_samples,
			rem_carrier_phase_in_rad,
			phase_step_rad
			);

    //debug
//	std::complex<float>* debug_signal;
//	debug_signal=static_cast<std::complex<float>*>(malloc(memSize));
//    cudaMemcpyAsync(debug_signal, d_sig_doppler_wiped, memSize,
//            cudaMemcpyDeviceToHost,stream1);
//    cudaStreamSynchronize(stream1);
//	std::cout<<"d_sig_doppler_wiped GPU="<<debug_signal[456]<<","<<debug_signal[1]<<","<<debug_signal[2]<<","<<debug_signal[3]<<std::endl;

    //cudaGetLastError();
    //wait for correlators end...
    //cudaStreamSynchronize(stream1);
>>>>>>> c8f7e081
    // Copy the device result vector in device memory to the host result vector
    // in host memory.

    //scalar products (correlators outputs)
<<<<<<< HEAD
    cudaMemcpyAsync(corr_out, d_corr_out, sizeof(std::complex<float>)*n_correlators,
            cudaMemcpyDeviceToHost,stream1);
=======
    //cudaMemcpyAsync(corr_out, d_corr_out, sizeof(std::complex<float>)*n_correlators,
    //        cudaMemcpyDeviceToHost,stream1);

>>>>>>> c8f7e081
    cudaStreamSynchronize(stream1);
    return true;
}

cuda_multicorrelator::cuda_multicorrelator()
{
	d_sig_in=NULL;
	d_nco_in=NULL;
	d_sig_doppler_wiped=NULL;
	d_local_codes_in=NULL;
	d_shifts_samples=NULL;
	d_shifts_chips=NULL;
	d_corr_out=NULL;
	threadsPerBlock=0;
	blocksPerGrid=0;
	d_code_length_chips=0;
}

bool cuda_multicorrelator::free_cuda()
{
	// Free device global memory
	if (d_sig_in!=NULL) cudaFree(d_sig_in);
	if (d_nco_in!=NULL) cudaFree(d_nco_in);
	if (d_sig_doppler_wiped!=NULL) cudaFree(d_sig_doppler_wiped);
	if (d_local_codes_in!=NULL) cudaFree(d_local_codes_in);
	if (d_corr_out!=NULL) cudaFree(d_corr_out);
	if (d_shifts_samples!=NULL) cudaFree(d_shifts_samples);
	if (d_shifts_chips!=NULL) cudaFree(d_shifts_chips);

    // Reset the device and exit
    // cudaDeviceReset causes the driver to clean up all state. While
    // not mandatory in normal operation, it is good practice.  It is also
    // needed to ensure correct operation when the application is being
    // profiled. Calling cudaDeviceReset causes all profile data to be
    // flushed before the application exits
<<<<<<< HEAD
	// (cudaDeviceReset());
=======
	cudaDeviceReset();
>>>>>>> c8f7e081
	return true;
}
<|MERGE_RESOLUTION|>--- conflicted
+++ resolved
@@ -39,13 +39,7 @@
 // For the CUDA runtime routines (prefixed with "cuda_")
 #include <cuda_runtime.h>
 
-<<<<<<< HEAD
-
-#define ACCUM_N 256
-
-=======
 #define ACCUM_N 128
->>>>>>> c8f7e081
 
 __global__ void scalarProdGPUCPXxN_shifts_chips(
     GPU_Complex *d_corr_out,
@@ -182,11 +176,7 @@
     for (int vec = blockIdx.x; vec < vectorN; vec += gridDim.x)
     {
         //int vectorBase = IMUL(elementN, vec);
-<<<<<<< HEAD
-        //int vectorEnd  = vectorBase + elementN;
-=======
         //int vectorEnd  = elementN;
->>>>>>> c8f7e081
 
         ////////////////////////////////////////////////////////////////////////
         // Each accumulator cycles through vectors with
@@ -242,82 +232,11 @@
     }
 }
 
-<<<<<<< HEAD
-
-//*********** CUDA processing **************
-// Treads: a minimal parallel execution code on GPU
-// Blocks: a set of N threads
-/**
- * CUDA Kernel Device code
- *
- * Computes the vectorial product of A and B into C. The 3 vectors have the same
- * number of elements numElements.
- */
-__global__ void CUDA_32fc_x2_multiply_32fc(  GPU_Complex *A,   GPU_Complex  *B, GPU_Complex  *C, int numElements)
-{
-    for (int i = blockIdx.x * blockDim.x + threadIdx.x;
-         i < numElements;
-         i += blockDim.x * gridDim.x)
-    {
-        C[i] =  A[i] * B[i];
-    }
-}
-
-
-/**
- * CUDA Kernel Device code
- *
- * Computes the carrier Doppler wipe-off by integrating the NCO in the CUDA kernel
- */
-__global__ void
-CUDA_32fc_Doppler_wipeoff(  GPU_Complex *sig_out, GPU_Complex *sig_in, float rem_carrier_phase_in_rad, float phase_step_rad, int numElements)
-{
-	//*** NCO CPU code (GNURadio FXP NCO)
-	//float sin_f, cos_f;
-	//float phase_step_rad = static_cast<float>(2 * GALILEO_PI) * d_carrier_doppler_hz / static_cast<float>(d_fs_in);
-	//int phase_step_rad_i = gr::fxpt::float_to_fixed(phase_step_rad);
-	//int phase_rad_i = gr::fxpt::float_to_fixed(d_rem_carr_phase_rad);
-	//
-	//for(int i = 0; i < d_current_prn_length_samples; i++)
-	//    {
-	//        gr::fxpt::sincos(phase_rad_i, &sin_f, &cos_f);
-	//        d_carr_sign[i] = std::complex<float>(cos_f, -sin_f);
-	//        phase_rad_i += phase_step_rad_i;
-	//    }
-
-	// CUDA version of floating point NCO and vector dot product integrated
-
-    float sin;
-    float cos;
-    for (int i = blockIdx.x * blockDim.x + threadIdx.x;
-         i < numElements;
-         i += blockDim.x * gridDim.x)
-    {
-    	__sincosf(rem_carrier_phase_in_rad + i*phase_step_rad, &sin, &cos);
-    	sig_out[i] =  sig_in[i] * GPU_Complex(cos,-sin);
-    }
-}
-
-
-/**
- * CUDA Kernel Device code
- *
- * Computes the vectorial product of A and B into C. The 3 vectors have the same
- * number of elements numElements.
- */
-__global__ void
-CUDA_32fc_x2_add_32fc(  GPU_Complex *A,   GPU_Complex  *B, GPU_Complex  *C, int numElements)
-{
-    for (int i = blockIdx.x * blockDim.x + threadIdx.x;
-         i < numElements;
-         i += blockDim.x * gridDim.x)
-    {
-        C[i] =  A[i] + B[i];
-    }
-}
-
-
-bool cuda_multicorrelator::init_cuda(const int argc, const char **argv, int signal_length_samples, int local_codes_length_samples, int n_correlators)
+bool cuda_multicorrelator::init_cuda_integrated_resampler(
+		int signal_length_samples,
+		int code_length_chips,
+		int n_correlators
+		)
 {
 	// use command-line specified CUDA device, otherwise use device with highest Gflops/s
 //	findCudaDevice(argc, (const char **)argv);
@@ -370,108 +289,9 @@
 
 	// (cudaFuncSetCacheConfig(CUDA_32fc_x2_multiply_x2_dot_prod_32fc_, cudaFuncCachePreferShared));
 
-
-    // ALLOCATE GPU MEMORY FOR INPUT/OUTPUT and INTERNAL vectors
-
-    size_t size = signal_length_samples * sizeof(GPU_Complex);
-
-	cudaMalloc((void **)&d_sig_in, size);
-	// (cudaMalloc((void **)&d_nco_in, size));
-	cudaMalloc((void **)&d_sig_doppler_wiped, size);
-
-	// old version: all local codes are independent vectors
-	// (cudaMalloc((void **)&d_local_codes_in, size*n_correlators));
-
-	// new version: only one vector with extra samples to shift the local code for the correlator set
-	// Required: The last correlator tap in d_shifts_samples has the largest sample shift
-    size_t size_local_code_bytes = local_codes_length_samples * sizeof(GPU_Complex);
-	cudaMalloc((void **)&d_local_codes_in, size_local_code_bytes);
-	cudaMalloc((void **)&d_shifts_samples, sizeof(int)*n_correlators);
-
-	//scalars
-	cudaMalloc((void **)&d_corr_out, sizeof(std::complex<float>)*n_correlators);
-
-    // Launch the Vector Add CUDA Kernel
-	threadsPerBlock = 256;
-    blocksPerGrid =(int)(signal_length_samples+threadsPerBlock-1)/threadsPerBlock;
-
-	cudaStreamCreate (&stream1) ;
-	cudaStreamCreate (&stream2) ;
-	return true;
-}
-
-
-=======
->>>>>>> c8f7e081
-bool cuda_multicorrelator::init_cuda_integrated_resampler(
-		int signal_length_samples,
-		int code_length_chips,
-		int n_correlators
-		)
-{
-	// use command-line specified CUDA device, otherwise use device with highest Gflops/s
-//	findCudaDevice(argc, (const char **)argv);
-//      cudaDeviceProp  prop;
-//    int num_devices, device;
-//    cudaGetDeviceCount(&num_devices);
-//    if (num_devices > 1) {
-//          int max_multiprocessors = 0, max_device = 0;
-//          for (device = 0; device < num_devices; device++) {
-//                  cudaDeviceProp properties;
-//                  cudaGetDeviceProperties(&properties, device);
-//                  if (max_multiprocessors < properties.multiProcessorCount) {
-//                          max_multiprocessors = properties.multiProcessorCount;
-//                          max_device = device;
-//                  }
-//                  printf("Found GPU device # %i\n",device);
-//          }
-//          //cudaSetDevice(max_device);
-//
-//          //set random device!
-//          cudaSetDevice(rand() % num_devices); //generates a random number between 0 and num_devices to split the threads between GPUs
-//
-//          cudaGetDeviceProperties( &prop, max_device );
-//          //debug code
-//          if (prop.canMapHostMemory != 1) {
-//              printf( "Device can not map memory.\n" );
-//          }
-//          printf("L2 Cache size= %u \n",prop.l2CacheSize);
-//          printf("maxThreadsPerBlock= %u \n",prop.maxThreadsPerBlock);
-//          printf("maxGridSize= %i \n",prop.maxGridSize[0]);
-//          printf("sharedMemPerBlock= %lu \n",prop.sharedMemPerBlock);
-//          printf("deviceOverlap= %i \n",prop.deviceOverlap);
-//  	    printf("multiProcessorCount= %i \n",prop.multiProcessorCount);
-//    }else{
-//    	    int whichDevice;
-//    	    cudaGetDevice( &whichDevice );
-//    	    cudaGetDeviceProperties( &prop, whichDevice );
-//    	    //debug code
-//    	    if (prop.canMapHostMemory != 1) {
-//    	        printf( "Device can not map memory.\n" );
-//    	    }
-//
-//    	    printf("L2 Cache size= %u \n",prop.l2CacheSize);
-//    	    printf("maxThreadsPerBlock= %u \n",prop.maxThreadsPerBlock);
-//    	    printf("maxGridSize= %i \n",prop.maxGridSize[0]);
-//    	    printf("sharedMemPerBlock= %lu \n",prop.sharedMemPerBlock);
-//    	    printf("deviceOverlap= %i \n",prop.deviceOverlap);
-//    	    printf("multiProcessorCount= %i \n",prop.multiProcessorCount);
-//    }
-
-	// (cudaFuncSetCacheConfig(CUDA_32fc_x2_multiply_x2_dot_prod_32fc_, cudaFuncCachePreferShared));
-
     // ALLOCATE GPU MEMORY FOR INPUT/OUTPUT and INTERNAL vectors
     size_t size = signal_length_samples * sizeof(GPU_Complex);
 
-<<<<<<< HEAD
-	cudaMalloc((void **)&d_sig_in, size);
-	cudaMemset(d_sig_in,0,size);
-
-	// (cudaMalloc((void **)&d_nco_in, size));
-	cudaMalloc((void **)&d_sig_doppler_wiped, size);
-	cudaMemset(d_sig_doppler_wiped,0,size);
-
-=======
 	//********* ZERO COPY VERSION ************
 	// Set flag to enable zero copy access
     // Optimal in shared memory devices (like Jetson K1)
@@ -488,28 +308,19 @@
 	cudaMemset(d_sig_doppler_wiped,0,size);
 
 	// Local code GPU memory (can be mapped to CPU memory in shared memory devices!)
->>>>>>> c8f7e081
 	cudaMalloc((void **)&d_local_codes_in, sizeof(std::complex<float>)*code_length_chips);
 	cudaMemset(d_local_codes_in,0,sizeof(std::complex<float>)*code_length_chips);
 
     d_code_length_chips=code_length_chips;
 
-<<<<<<< HEAD
-=======
 	// Vector with the chip shifts for each correlator tap
     //GPU memory (can be mapped to CPU memory in shared memory devices!)
->>>>>>> c8f7e081
 	cudaMalloc((void **)&d_shifts_chips, sizeof(float)*n_correlators);
 	cudaMemset(d_shifts_chips,0,sizeof(float)*n_correlators);
 
 	//scalars
-<<<<<<< HEAD
-	cudaMalloc((void **)&d_corr_out, sizeof(std::complex<float>)*n_correlators);
-	cudaMemset(d_corr_out,0,sizeof(std::complex<float>)*n_correlators);
-=======
 	//cudaMalloc((void **)&d_corr_out, sizeof(std::complex<float>)*n_correlators);
 	//cudaMemset(d_corr_out,0,sizeof(std::complex<float>)*n_correlators);
->>>>>>> c8f7e081
 
     // Launch the Vector Add CUDA Kernel
     // TODO: write a smart load balance using device info!
@@ -528,13 +339,6 @@
 		int n_correlators
 		)
 {
-<<<<<<< HEAD
-    // local code CPU -> GPU copy memory
-    cudaMemcpyAsync(d_local_codes_in, local_codes_in, sizeof(GPU_Complex)*code_length_chips, cudaMemcpyHostToDevice,stream1);
-    d_code_length_chips=(float)code_length_chips;
-
-    // Correlator shifts vector CPU -> GPU copy memory (fractional chip shifts are allowed!)
-=======
 	//********* ZERO COPY VERSION ************
 //	// Get device pointer from host memory. No allocation or memcpy
 //	cudaError_t code;
@@ -557,7 +361,6 @@
     d_code_length_chips=(float)code_length_chips;
 
     //Correlator shifts vector CPU -> GPU copy memory (fractional chip shifts are allowed!)
->>>>>>> c8f7e081
     cudaMemcpyAsync(d_shifts_chips, shifts_chips, sizeof(float)*n_correlators,
                                     cudaMemcpyHostToDevice,stream1);
 
@@ -566,93 +369,14 @@
 
 bool cuda_multicorrelator::set_input_output_vectors(
 		std::complex<float>* corr_out,
-<<<<<<< HEAD
-		const std::complex<float>* sig_in,
-		const std::complex<float>* local_codes_in,
-		float rem_carrier_phase_in_rad,
-		float phase_step_rad,
-		const int *shifts_samples,
-		int signal_length_samples,
-		int n_correlators)
-	{
-
-	size_t memSize = signal_length_samples * sizeof(std::complex<float>);
-
-	// input signal CPU -> GPU copy memory
-
-    cudaMemcpyAsync(d_sig_in, sig_in, memSize,
-                                    cudaMemcpyHostToDevice, stream1);
-
-    //***** NOTICE: NCO is computed on-the-fly, not need to copy NCO into GPU! ****
-    // (cudaMemcpyAsync(d_nco_in, nco_in, memSize,
-    //                                cudaMemcpyHostToDevice, stream1));
-
-
-	// old version: all local codes are independent vectors
-    // (cudaMemcpyAsync(d_local_codes_in, local_codes_in, memSize*n_correlators,
-    //                                cudaMemcpyHostToDevice, stream2));
-
-	// new version: only one vector with extra samples to shift the local code for the correlator set
-	// Required: The last correlator tap in d_shifts_samples has the largest sample shift
-
-    // local code CPU -> GPU copy memory
-    cudaMemcpyAsync(d_local_codes_in, local_codes_in, memSize+sizeof(std::complex<float>)*shifts_samples[n_correlators-1],
-                                    cudaMemcpyHostToDevice, stream2);
-    // Correlator shifts vector CPU -> GPU copy memory
-    cudaMemcpyAsync(d_shifts_samples, shifts_samples, sizeof(int)*n_correlators,
-                                    cudaMemcpyHostToDevice, stream2);
-
-
-    //Launch carrier wipe-off kernel here, while local codes are being copied to GPU!
-    cudaStreamSynchronize(stream1);
-    CUDA_32fc_Doppler_wipeoff<<<blocksPerGrid, threadsPerBlock,0, stream1>>>(d_sig_doppler_wiped, d_sig_in,rem_carrier_phase_in_rad,phase_step_rad, signal_length_samples);
-
-=======
 		std::complex<float>* sig_in
 		)
 {
->>>>>>> c8f7e081
 
 	// Save CPU pointers
 	d_sig_in_cpu =sig_in;
 	d_corr_out_cpu = corr_out;
 
-<<<<<<< HEAD
-    //wait for Doppler wipeoff end...
-    cudaStreamSynchronize(stream1);
-    cudaStreamSynchronize(stream2);
-    // (cudaDeviceSynchronize());
-
-    //old
-//    scalarProdGPUCPXxN<<<blocksPerGrid, threadsPerBlock,0 ,stream2>>>(
-//    		d_corr_out,
-//    		d_sig_doppler_wiped,
-//    		d_local_codes_in,
-//            3,
-//            signal_length_samples
-//        );
-
-    //new
-    //launch the multitap correlator
-    scalarProdGPUCPXxN_shifts<<<blocksPerGrid, threadsPerBlock,0 ,stream2>>>(
-			d_corr_out,
-			d_sig_doppler_wiped,
-			d_local_codes_in,
-			d_shifts_samples,
-			n_correlators,
-			signal_length_samples
-		);
-    cudaGetLastError();
-    //wait for correlators end...
-    cudaStreamSynchronize(stream2);
-    // Copy the device result vector in device memory to the host result vector
-    // in host memory.
-
-    //scalar products (correlators outputs)
-    cudaMemcpy(corr_out, d_corr_out, sizeof(std::complex<float>)*n_correlators,
-            cudaMemcpyDeviceToHost);
-    return true;
-=======
 	// Zero Copy version
 	// Get device pointer from host memory. No allocation or memcpy
 	cudaError_t code;
@@ -664,7 +388,6 @@
 	}
 	return true;
 
->>>>>>> c8f7e081
 }
 bool cuda_multicorrelator::Carrier_wipeoff_multicorrelator_resampler_cuda(
 		float rem_carrier_phase_in_rad,
@@ -679,32 +402,18 @@
 	// cudaMemCpy version
 	//size_t memSize = signal_length_samples * sizeof(std::complex<float>);
 	// input signal CPU -> GPU copy memory
-<<<<<<< HEAD
-    cudaMemcpyAsync(d_sig_in, sig_in, memSize,
-                                    cudaMemcpyHostToDevice, stream2);
-=======
     //cudaMemcpyAsync(d_sig_in, d_sig_in_cpu, memSize,
     //                               cudaMemcpyHostToDevice, stream2);
->>>>>>> c8f7e081
 
     //***** NOTICE: NCO is computed on-the-fly, not need to copy NCO into GPU! ****
     //Launch carrier wipe-off kernel here, while local codes are being copied to GPU!
-<<<<<<< HEAD
-    cudaStreamSynchronize(stream2);
-=======
     //cudaStreamSynchronize(stream2);
->>>>>>> c8f7e081
 
     //CUDA_32fc_Doppler_wipeoff<<<blocksPerGrid, threadsPerBlock,0, stream1>>>(d_sig_doppler_wiped, d_sig_in,rem_carrier_phase_in_rad,phase_step_rad, signal_length_samples);
 
     //wait for Doppler wipeoff end...
-<<<<<<< HEAD
-    cudaStreamSynchronize(stream1);
-    cudaStreamSynchronize(stream2);
-=======
     //cudaStreamSynchronize(stream1);
     //cudaStreamSynchronize(stream2);
->>>>>>> c8f7e081
 
     //launch the multitap correlator with integrated local code resampler!
 
@@ -730,14 +439,6 @@
 	        code_phase_step_chips,
 	        rem_code_phase_chips,
 			n_correlators,
-<<<<<<< HEAD
-			signal_length_samples
-		);
-
-    cudaGetLastError();
-    //wait for correlators end...
-    cudaStreamSynchronize(stream1);
-=======
 			signal_length_samples,
 			rem_carrier_phase_in_rad,
 			phase_step_rad
@@ -754,19 +455,13 @@
     //cudaGetLastError();
     //wait for correlators end...
     //cudaStreamSynchronize(stream1);
->>>>>>> c8f7e081
     // Copy the device result vector in device memory to the host result vector
     // in host memory.
 
     //scalar products (correlators outputs)
-<<<<<<< HEAD
-    cudaMemcpyAsync(corr_out, d_corr_out, sizeof(std::complex<float>)*n_correlators,
-            cudaMemcpyDeviceToHost,stream1);
-=======
     //cudaMemcpyAsync(corr_out, d_corr_out, sizeof(std::complex<float>)*n_correlators,
     //        cudaMemcpyDeviceToHost,stream1);
 
->>>>>>> c8f7e081
     cudaStreamSynchronize(stream1);
     return true;
 }
@@ -802,10 +497,6 @@
     // needed to ensure correct operation when the application is being
     // profiled. Calling cudaDeviceReset causes all profile data to be
     // flushed before the application exits
-<<<<<<< HEAD
-	// (cudaDeviceReset());
-=======
 	cudaDeviceReset();
->>>>>>> c8f7e081
 	return true;
 }
