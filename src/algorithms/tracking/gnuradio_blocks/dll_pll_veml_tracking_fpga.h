/*!
 * \file dll_pll_veml_tracking_fpga.h
 * \brief Implementation of a code DLL + carrier PLL tracking block using an FPGA.
 * \author Marc Majoral, 2019. marc.majoral(at)cttc.es
<<<<<<< HEAD
 * \author Javier Arribas, 2018. jarribas(at)cttc.es
 * \author Antonio Ramos, 2018 antonio.ramosdet(at)gmail.com
=======
 * \author Javier Arribas, 2019. jarribas(at)cttc.es
>>>>>>> b409f1c1
 *
 * -------------------------------------------------------------------------
 *
 * Copyright (C) 2010-2019  (see AUTHORS file for a list of contributors)
 *
 * GNSS-SDR is a software defined Global Navigation
 *          Satellite Systems receiver
 *
 * This file is part of GNSS-SDR.
 *
 * GNSS-SDR is free software: you can redistribute it and/or modify
 * it under the terms of the GNU General Public License as published by
 * the Free Software Foundation, either version 3 of the License, or
 * (at your option) any later version.
 *
 * GNSS-SDR is distributed in the hope that it will be useful,
 * but WITHOUT ANY WARRANTY; without even the implied warranty of
 * MERCHANTABILITY or FITNESS FOR A PARTICULAR PURPOSE.  See the
 * GNU General Public License for more details.
 *
 * You should have received a copy of the GNU General Public License
 * along with GNSS-SDR. If not, see <https://www.gnu.org/licenses/>.
 *
 * -------------------------------------------------------------------------
 */

#ifndef GNSS_SDR_DLL_PLL_VEML_TRACKING_FPGA_H
#define GNSS_SDR_DLL_PLL_VEML_TRACKING_FPGA_H

#include "dll_pll_conf_fpga.h"
#include "tracking_2nd_DLL_filter.h"
#include "tracking_2nd_PLL_filter.h"
#include <boost/circular_buffer.hpp>
#include <boost/shared_ptr.hpp>
#include <gnuradio/block.h>
<<<<<<< HEAD
#include <fstream>
#include <map>
#include <queue>
#include <utility>
//#include <string>
=======
#include <gnuradio/gr_complex.h>  // for gr_complex
#include <gnuradio/types.h>       // for gr_vector_const_void_star
#include <pmt/pmt.h>              // for pmt_t
#include <cstdint>
#include <deque>    // for deque
#include <fstream>  // for ofstream
#include <memory>   // for shared_ptr
#include <string>
#include <utility>
>>>>>>> b409f1c1

class Fpga_Multicorrelator_8sc;
class Gnss_Synchro;
class dll_pll_veml_tracking_fpga;

<<<<<<< HEAD
typedef boost::shared_ptr<dll_pll_veml_tracking_fpga> dll_pll_veml_tracking_fpga_sptr;
=======
using dll_pll_veml_tracking_fpga_sptr = boost::shared_ptr<dll_pll_veml_tracking_fpga>;
>>>>>>> b409f1c1

dll_pll_veml_tracking_fpga_sptr dll_pll_veml_make_tracking_fpga(const Dll_Pll_Conf_Fpga &conf_);


/*!
 * \brief This class implements a code DLL + carrier PLL tracking block.
 */
class dll_pll_veml_tracking_fpga : public gr::block
{
public:
    ~dll_pll_veml_tracking_fpga();

    void set_channel(uint32_t channel);
    void set_gnss_synchro(Gnss_Synchro *p_gnss_synchro);
    void start_tracking();
    void stop_tracking();

    int general_work(int noutput_items, gr_vector_int &ninput_items,
        gr_vector_const_void_star &input_items, gr_vector_void_star &output_items);

    void reset(void);

private:
    friend dll_pll_veml_tracking_fpga_sptr dll_pll_veml_make_tracking_fpga(const Dll_Pll_Conf_Fpga &conf_);

    dll_pll_veml_tracking_fpga(const Dll_Pll_Conf_Fpga &conf_);
    void msg_handler_preamble_index(pmt::pmt_t msg);

    bool cn0_and_tracking_lock_status(double coh_integration_time_s);
    bool acquire_secondary();
    void do_correlation_step(void);
    void run_dll_pll();
    void update_tracking_vars();
    void clear_tracking_vars();
    void save_correlation_results();
    void log_data(bool integrating);
    int32_t save_matfile();

    void run_state_2(Gnss_Synchro &current_synchro_data);

    // tracking configuration vars
    Dll_Pll_Conf_Fpga trk_parameters;
    bool d_veml;
    bool d_cloop;
    uint32_t d_channel;
    Gnss_Synchro *d_acquisition_gnss_synchro;

    //Signal parameters
    bool d_secondary;
    bool interchange_iq;
    double d_signal_carrier_freq;
    double d_code_period;
    double d_code_chip_rate;
    uint32_t d_secondary_code_length;
    uint32_t d_code_length_chips;
    uint32_t d_code_samples_per_chip;  // All signals have 1 sample per chip code except Gal. E1 which has 2 (CBOC disabled) or 12 (CBOC enabled)
    int32_t d_symbols_per_bit;
    std::string systemName;
    std::string signal_type;
    std::string *d_secondary_code_string;
    std::string signal_pretty_name;

    int32_t *d_gps_l1ca_preambles_symbols;
    boost::circular_buffer<float> d_symbol_history;

    //tracking state machine
    int32_t d_state;
    //Integration period in samples
    int32_t d_correlation_length_ms;
    int32_t d_n_correlator_taps;

<<<<<<< HEAD
    float *d_tracking_code;
    float *d_data_code;
    float *d_local_code_shift_chips;
    float *d_prompt_data_shift;
    std::shared_ptr<fpga_multicorrelator_8sc> multicorrelator_fpga;
=======
    float *d_local_code_shift_chips;
    float *d_prompt_data_shift;
    std::shared_ptr<Fpga_Multicorrelator_8sc> multicorrelator_fpga;
>>>>>>> b409f1c1
    /*  TODO: currently the multicorrelator does not support adding extra correlator
        with different local code, thus we need extra multicorrelator instance.
        Implement this functionality inside multicorrelator class
        as an enhancement to increase the performance
     */
    gr_complex *d_correlator_outs;
    gr_complex *d_Very_Early;
    gr_complex *d_Early;
    gr_complex *d_Prompt;
    gr_complex *d_Late;
    gr_complex *d_Very_Late;

    bool d_enable_extended_integration;
    int32_t d_extend_correlation_symbols_count;
    int32_t d_current_symbol;

    gr_complex d_VE_accu;
    gr_complex d_E_accu;
    gr_complex d_P_accu;
    gr_complex d_L_accu;
    gr_complex d_VL_accu;
    gr_complex d_last_prompt;

    gr_complex *d_Prompt_Data;

    double d_code_phase_step_chips;
    double d_code_phase_rate_step_chips;
    boost::circular_buffer<std::pair<double, double>> d_code_ph_history;
    double d_carrier_phase_step_rad;
    double d_carrier_phase_rate_step_rad;
    boost::circular_buffer<std::pair<double, double>> d_carr_ph_history;
    // remaining code phase and carrier phase between tracking loops
    double d_rem_code_phase_samples;
    float d_rem_carr_phase_rad;

    // PLL and DLL filter library
    Tracking_2nd_DLL_filter d_code_loop_filter;
    Tracking_2nd_PLL_filter d_carrier_loop_filter;

    // acquisition
    double d_acq_code_phase_samples;
    double d_acq_carrier_doppler_hz;

    // tracking vars
    double d_carr_error_hz;
    double d_carr_error_filt_hz;
    double d_code_error_chips;
    double d_code_error_filt_chips;
    double d_code_freq_chips;
    double d_carrier_doppler_hz;
    double d_acc_carrier_phase_rad;
    double d_rem_code_phase_chips;
    double T_chip_seconds;
    double T_prn_seconds;
    double T_prn_samples;
    double K_blk_samples;
    // PRN period in samples
    int32_t d_current_prn_length_samples;
    // processing samples counters
    uint64_t d_sample_counter;
    uint64_t d_acq_sample_stamp;

    uint64_t d_absolute_samples_offset;

    // CN0 estimation and lock detector
    int32_t d_cn0_estimation_counter;
    int32_t d_carrier_lock_fail_counter;
    std::deque<float> d_carrier_lock_detector_queue;
    double d_carrier_lock_test;
    double d_CN0_SNV_dB_Hz;
    double d_carrier_lock_threshold;
    std::deque<gr_complex> d_Prompt_buffer_deque;
    gr_complex *d_Prompt_buffer;

    // file dump
    std::ofstream d_dump_file;
    std::string d_dump_filename;
    bool d_dump;
    bool d_dump_mat;

    // extra
    int32_t d_correlation_length_samples;
    int32_t d_next_prn_length_samples;
    uint64_t d_sample_counter_next;
};

#endif  //GNSS_SDR_DLL_PLL_VEML_TRACKING_FPGA_H<|MERGE_RESOLUTION|>--- conflicted
+++ resolved
@@ -2,12 +2,7 @@
  * \file dll_pll_veml_tracking_fpga.h
  * \brief Implementation of a code DLL + carrier PLL tracking block using an FPGA.
  * \author Marc Majoral, 2019. marc.majoral(at)cttc.es
-<<<<<<< HEAD
- * \author Javier Arribas, 2018. jarribas(at)cttc.es
- * \author Antonio Ramos, 2018 antonio.ramosdet(at)gmail.com
-=======
  * \author Javier Arribas, 2019. jarribas(at)cttc.es
->>>>>>> b409f1c1
  *
  * -------------------------------------------------------------------------
  *
@@ -43,13 +38,6 @@
 #include <boost/circular_buffer.hpp>
 #include <boost/shared_ptr.hpp>
 #include <gnuradio/block.h>
-<<<<<<< HEAD
-#include <fstream>
-#include <map>
-#include <queue>
-#include <utility>
-//#include <string>
-=======
 #include <gnuradio/gr_complex.h>  // for gr_complex
 #include <gnuradio/types.h>       // for gr_vector_const_void_star
 #include <pmt/pmt.h>              // for pmt_t
@@ -59,17 +47,12 @@
 #include <memory>   // for shared_ptr
 #include <string>
 #include <utility>
->>>>>>> b409f1c1
 
 class Fpga_Multicorrelator_8sc;
 class Gnss_Synchro;
 class dll_pll_veml_tracking_fpga;
 
-<<<<<<< HEAD
-typedef boost::shared_ptr<dll_pll_veml_tracking_fpga> dll_pll_veml_tracking_fpga_sptr;
-=======
 using dll_pll_veml_tracking_fpga_sptr = boost::shared_ptr<dll_pll_veml_tracking_fpga>;
->>>>>>> b409f1c1
 
 dll_pll_veml_tracking_fpga_sptr dll_pll_veml_make_tracking_fpga(const Dll_Pll_Conf_Fpga &conf_);
 
@@ -141,17 +124,9 @@
     int32_t d_correlation_length_ms;
     int32_t d_n_correlator_taps;
 
-<<<<<<< HEAD
-    float *d_tracking_code;
-    float *d_data_code;
-    float *d_local_code_shift_chips;
-    float *d_prompt_data_shift;
-    std::shared_ptr<fpga_multicorrelator_8sc> multicorrelator_fpga;
-=======
     float *d_local_code_shift_chips;
     float *d_prompt_data_shift;
     std::shared_ptr<Fpga_Multicorrelator_8sc> multicorrelator_fpga;
->>>>>>> b409f1c1
     /*  TODO: currently the multicorrelator does not support adding extra correlator
         with different local code, thus we need extra multicorrelator instance.
         Implement this functionality inside multicorrelator class
