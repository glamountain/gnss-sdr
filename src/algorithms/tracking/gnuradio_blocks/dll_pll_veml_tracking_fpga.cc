--- conflicted
+++ resolved
@@ -58,7 +58,6 @@
 #include <sstream>
 
 
-
 using google::LogMessage;
 
 dll_pll_veml_tracking_fpga_sptr dll_pll_veml_make_tracking_fpga(const Dll_Pll_Conf_Fpga &conf_)
@@ -67,9 +66,8 @@
 }
 
 
-dll_pll_veml_tracking_fpga::dll_pll_veml_tracking_fpga(const Dll_Pll_Conf_Fpga &conf_) :
-                gr::block("dll_pll_veml_tracking_fpga", gr::io_signature::make(0, 0, sizeof(lv_16sc_t)),
-                gr::io_signature::make(1, 1, sizeof(Gnss_Synchro)))
+dll_pll_veml_tracking_fpga::dll_pll_veml_tracking_fpga(const Dll_Pll_Conf_Fpga &conf_) : gr::block("dll_pll_veml_tracking_fpga", gr::io_signature::make(0, 0, sizeof(lv_16sc_t)),
+                                                                                             gr::io_signature::make(1, 1, sizeof(Gnss_Synchro)))
 {
     trk_parameters = conf_;
     // Telemetry bit synchronization message port input
@@ -113,7 +111,7 @@
                     d_symbols_per_bit = GPS_CA_TELEMETRY_SYMBOLS_PER_BIT;
                     d_correlation_length_ms = 1;
                     //d_code_samples_per_chip = 1;
-                    //d_code_length_chips = static_cast<unsigned int>(GPS_L1_CA_CODE_LENGTH_CHIPS);
+                    //d_code_length_chips = static_cast<uint32_t >(GPS_L1_CA_CODE_LENGTH_CHIPS);
                     // GPS L1 C/A does not have pilot component nor secondary code
                     d_secondary = false;
                     trk_parameters.track_pilot = false;
@@ -128,7 +126,7 @@
                     int n = 0;
                     for (int i = 0; i < GPS_CA_PREAMBLE_LENGTH_BITS; i++)
                         {
-                            for (unsigned int j = 0; j < GPS_CA_TELEMETRY_SYMBOLS_PER_BIT; j++)
+                            for (uint32_t j = 0; j < GPS_CA_TELEMETRY_SYMBOLS_PER_BIT; j++)
                                 {
                                     if (preambles_bits[i] == 1)
                                         {
@@ -143,14 +141,13 @@
                         }
                     d_symbol_history.resize(GPS_CA_PREAMBLE_LENGTH_SYMBOLS);  // Change fixed buffer size
                     d_symbol_history.clear();                                 // Clear all the elements in the buffer
-
                 }
             else if (signal_type.compare("2S") == 0)
                 {
                     d_signal_carrier_freq = GPS_L2_FREQ_HZ;
                     d_code_period = GPS_L2_M_PERIOD;
                     d_code_chip_rate = GPS_L2_M_CODE_RATE_HZ;
-                    //d_code_length_chips = static_cast<unsigned int>(GPS_L2_M_CODE_LENGTH_CHIPS);
+                    //d_code_length_chips = static_cast<uint32_t >(GPS_L2_M_CODE_LENGTH_CHIPS);
                     d_symbols_per_bit = GPS_L2_SAMPLES_PER_SYMBOL;
                     d_correlation_length_ms = 20;
                     //d_code_samples_per_chip = 1;
@@ -167,19 +164,19 @@
                     d_symbols_per_bit = GPS_L5_SAMPLES_PER_SYMBOL;
                     d_correlation_length_ms = 1;
                     //d_code_samples_per_chip = 1;
-                    //d_code_length_chips = static_cast<unsigned int>(GPS_L5i_CODE_LENGTH_CHIPS);
+                    //d_code_length_chips = static_cast<uint32_t >(GPS_L5i_CODE_LENGTH_CHIPS);
                     d_secondary = true;
- //                   interchange_iq = false;
+                    //                   interchange_iq = false;
                     if (trk_parameters.track_pilot)
                         {
-                            d_secondary_code_length = static_cast<unsigned int>(GPS_L5q_NH_CODE_LENGTH);
+                            d_secondary_code_length = static_cast<uint32_t>(GPS_L5q_NH_CODE_LENGTH);
                             d_secondary_code_string = const_cast<std::string *>(&GPS_L5q_NH_CODE_STR);
                             signal_pretty_name = signal_pretty_name + "Q";
                             interchange_iq = true;
                         }
                     else
                         {
-                            d_secondary_code_length = static_cast<unsigned int>(GPS_L5i_NH_CODE_LENGTH);
+                            d_secondary_code_length = static_cast<uint32_t>(GPS_L5i_NH_CODE_LENGTH);
                             d_secondary_code_string = const_cast<std::string *>(&GPS_L5i_NH_CODE_STR);
                             signal_pretty_name = signal_pretty_name + "I";
                             interchange_iq = false;
@@ -207,7 +204,7 @@
                     d_signal_carrier_freq = Galileo_E1_FREQ_HZ;
                     d_code_period = Galileo_E1_CODE_PERIOD;
                     d_code_chip_rate = Galileo_E1_CODE_CHIP_RATE_HZ;
-                    //d_code_length_chips = static_cast<unsigned int>(Galileo_E1_B_CODE_LENGTH_CHIPS);
+                    //d_code_length_chips = static_cast<uint32_t >(Galileo_E1_B_CODE_LENGTH_CHIPS);
                     d_symbols_per_bit = 1;
                     d_correlation_length_ms = 4;
                     //d_code_samples_per_chip = 2;  // CBOC disabled: 2 samples per chip. CBOC enabled: 12 samples per chip
@@ -215,7 +212,7 @@
                     if (trk_parameters.track_pilot)
                         {
                             d_secondary = true;
-                            d_secondary_code_length = static_cast<unsigned int>(Galileo_E1_C_SECONDARY_CODE_LENGTH);
+                            d_secondary_code_length = static_cast<uint32_t>(Galileo_E1_C_SECONDARY_CODE_LENGTH);
                             d_secondary_code_string = const_cast<std::string *>(&Galileo_E1_C_SECONDARY_CODE);
                             signal_pretty_name = signal_pretty_name + "C";
                         }
@@ -234,18 +231,18 @@
                     d_symbols_per_bit = 20;
                     d_correlation_length_ms = 1;
                     //d_code_samples_per_chip = 1;
-                    //d_code_length_chips = static_cast<unsigned int>(Galileo_E5a_CODE_LENGTH_CHIPS);
+                    //d_code_length_chips = static_cast<uint32_t >(Galileo_E5a_CODE_LENGTH_CHIPS);
                     d_secondary = true;
                     //interchange_iq = false;
                     if (trk_parameters.track_pilot)
                         {
-                            d_secondary_code_length = static_cast<unsigned int>(Galileo_E5a_Q_SECONDARY_CODE_LENGTH);
+                            d_secondary_code_length = static_cast<uint32_t>(Galileo_E5a_Q_SECONDARY_CODE_LENGTH);
                             signal_pretty_name = signal_pretty_name + "Q";
                             interchange_iq = true;
                         }
                     else
                         {
-                            d_secondary_code_length = static_cast<unsigned int>(Galileo_E5a_I_SECONDARY_CODE_LENGTH);
+                            d_secondary_code_length = static_cast<uint32_t>(Galileo_E5a_I_SECONDARY_CODE_LENGTH);
                             d_secondary_code_string = const_cast<std::string *>(&Galileo_E5a_I_SECONDARY_CODE);
                             signal_pretty_name = signal_pretty_name + "I";
                             interchange_iq = false;
@@ -305,7 +302,7 @@
     d_local_code_shift_chips = static_cast<float *>(volk_gnsssdr_malloc(d_n_correlator_taps * sizeof(float), volk_gnsssdr_get_alignment()));
     //std::fill_n(d_correlator_outs, d_n_correlator_taps, gr_complex(0.0, 0.0));
 
-    d_code_samples_per_chip = trk_parameters.code_samples_per_chip; // number of samples per chip
+    d_code_samples_per_chip = trk_parameters.code_samples_per_chip;  // number of samples per chip
 
     // map memory pointers of correlator outputs
     if (d_veml)
@@ -315,11 +312,11 @@
             d_Prompt = &d_correlator_outs[2];
             d_Late = &d_correlator_outs[3];
             d_Very_Late = &d_correlator_outs[4];
-//            printf("aaaa very early %f\n",-trk_parameters.very_early_late_space_chips);
-//            printf("aaaa early %f\n",-trk_parameters.early_late_space_chips);
-//            printf("aaaa normal %f\n",0);
-//            printf("aaaa late %f\n",trk_parameters.early_late_space_chips);
-//            printf("aaaa very late %f\n",trk_parameters.very_early_late_space_chips);
+            //            printf("aaaa very early %f\n",-trk_parameters.very_early_late_space_chips);
+            //            printf("aaaa early %f\n",-trk_parameters.early_late_space_chips);
+            //            printf("aaaa normal %f\n",0);
+            //            printf("aaaa late %f\n",trk_parameters.early_late_space_chips);
+            //            printf("aaaa very late %f\n",trk_parameters.very_early_late_space_chips);
             d_local_code_shift_chips[0] = -trk_parameters.very_early_late_space_chips * static_cast<float>(d_code_samples_per_chip);
             d_local_code_shift_chips[1] = -trk_parameters.early_late_space_chips * static_cast<float>(d_code_samples_per_chip);
             d_local_code_shift_chips[2] = 0.0;
@@ -334,9 +331,9 @@
             d_Prompt = &d_correlator_outs[1];
             d_Late = &d_correlator_outs[2];
             d_Very_Late = nullptr;
-//            printf("aaaa early %f\n",-trk_parameters.early_late_space_chips);
-//            printf("aaaa normal %f\n",0);
-//            printf("aaaa late %f\n",trk_parameters.early_late_space_chips);
+            //            printf("aaaa early %f\n",-trk_parameters.early_late_space_chips);
+            //            printf("aaaa normal %f\n",0);
+            //            printf("aaaa late %f\n",trk_parameters.early_late_space_chips);
 
             d_local_code_shift_chips[0] = -trk_parameters.early_late_space_chips * static_cast<float>(d_code_samples_per_chip);
             d_local_code_shift_chips[1] = 0.0;
@@ -381,7 +378,7 @@
 
     d_current_prn_length_samples = static_cast<int>(trk_parameters.vector_length);
     d_next_prn_length_samples = d_current_prn_length_samples;
-    d_correlation_length_samples = static_cast<int>(trk_parameters.vector_length); // this one is only for initialisation and does not change its value (MM)
+    d_correlation_length_samples = static_cast<int>(trk_parameters.vector_length);  // this one is only for initialisation and does not change its value (MM)
 
     // CN0 estimation and lock detector buffers
     d_cn0_estimation_counter = 0;
@@ -415,13 +412,13 @@
 
     // create multicorrelator class
     std::string device_name = trk_parameters.device_name;
-    unsigned int device_base = trk_parameters.device_base;
-    int* ca_codes = trk_parameters.ca_codes;
-    int* data_codes = trk_parameters.data_codes;
-    //unsigned int code_length = trk_parameters.code_length_chips;
+    uint32_t device_base = trk_parameters.device_base;
+    int *ca_codes = trk_parameters.ca_codes;
+    int *data_codes = trk_parameters.data_codes;
+    //uint32_t  code_length = trk_parameters.code_length_chips;
     d_code_length_chips = trk_parameters.code_length_chips;
-    unsigned int multicorr_type = trk_parameters.multicorr_type;
-    multicorrelator_fpga = std::make_shared <fpga_multicorrelator_8sc>(d_n_correlator_taps, device_name, device_base, ca_codes, data_codes, d_code_length_chips, trk_parameters.track_pilot, multicorr_type, d_code_samples_per_chip);
+    uint32_t multicorr_type = trk_parameters.multicorr_type;
+    multicorrelator_fpga = std::make_shared<fpga_multicorrelator_8sc>(d_n_correlator_taps, device_name, device_base, ca_codes, data_codes, d_code_length_chips, trk_parameters.track_pilot, multicorr_type, d_code_samples_per_chip);
     multicorrelator_fpga->set_output_vectors(d_correlator_outs, d_Prompt_Data);
 
     d_pull_in = 0;
@@ -429,12 +426,12 @@
 
 void dll_pll_veml_tracking_fpga::start_tracking()
 {
-	//  correct the code phase according to the delay between acq and trk
+    //  correct the code phase according to the delay between acq and trk
     d_acq_code_phase_samples = d_acquisition_gnss_synchro->Acq_delay_samples;
     d_acq_carrier_doppler_hz = d_acquisition_gnss_synchro->Acq_doppler_hz;
     d_acq_sample_stamp = d_acquisition_gnss_synchro->Acq_samplestamp_samples;
 
-    double acq_trk_diff_seconds = 0; // when using the FPGA we don't use the global sample counter
+    double acq_trk_diff_seconds = 0;  // when using the FPGA we don't use the global sample counter
     // Doppler effect Fd = (C / (C + Vr)) * F
     double radial_velocity = (d_signal_carrier_freq + d_acq_carrier_doppler_hz) / d_signal_carrier_freq;
     // new chip and PRN sequence periods based on acq Doppler
@@ -505,7 +502,7 @@
             if (trk_parameters.track_pilot)
                 {
                     d_secondary_code_string = const_cast<std::string *>(&Galileo_E5a_Q_SECONDARY_CODE[d_acquisition_gnss_synchro->PRN - 1]);
-                    for (unsigned int i = 0; i < d_code_length_chips; i++)
+                    for (uint32_t i = 0; i < d_code_length_chips; i++)
                         {
                             // nothing to compute : the local codes are pre-computed in the adapter class
                         }
@@ -513,7 +510,7 @@
                 }
             else
                 {
-                    for (unsigned int i = 0; i < d_code_length_chips; i++)
+                    for (uint32_t i = 0; i < d_code_length_chips; i++)
                         {
                             // nothing to compute : the local codes are pre-computed in the adapter class
                         }
@@ -566,7 +563,6 @@
     d_pull_in = 1;
     // enable tracking pull-in and d_state at the end to avoid general work from starting pull-in before the start tracking function is finished
     d_state = 1;
-
 }
 
 dll_pll_veml_tracking_fpga::~dll_pll_veml_tracking_fpga()
@@ -604,10 +600,10 @@
             volk_gnsssdr_free(d_local_code_shift_chips);
             volk_gnsssdr_free(d_correlator_outs);
             volk_gnsssdr_free(d_Prompt_Data);
-//            if (trk_parameters.track_pilot)
-//                {
-//                    volk_gnsssdr_free(d_Prompt_Data);
-//                }
+            //            if (trk_parameters.track_pilot)
+            //                {
+            //                    volk_gnsssdr_free(d_Prompt_Data);
+            //                }
             delete[] d_Prompt_buffer;
             multicorrelator_fpga->free();
         }
@@ -622,7 +618,7 @@
 {
     // ******* preamble correlation ********
     int corr_value = 0;
-    for (unsigned int i = 0; i < d_secondary_code_length; i++)
+    for (uint32_t i = 0; i < d_secondary_code_length; i++)
         {
             if (d_Prompt_buffer_deque.at(i).real() < 0.0)  // symbols clipping
                 {
@@ -648,7 +644,7 @@
                 }
         }
 
-//    if (abs(corr_value) == d_secondary_code_length)
+    //    if (abs(corr_value) == d_secondary_code_length)
     if (abs(corr_value) == static_cast<int>(d_secondary_code_length))
 
         {
@@ -791,7 +787,6 @@
     //printf("lll d_rem_code_phase_samples = %f\n", d_rem_code_phase_samples);
     //printf("lll trk_parameters.fs_in = %f\n", trk_parameters.fs_in);
     //printf("lll d_rem_code_phase_chips = %f\n", d_rem_code_phase_chips);
-
 }
 
 
@@ -923,13 +918,8 @@
                     d_dump_file.write(reinterpret_cast<char *>(&prompt_I), sizeof(float));
                     d_dump_file.write(reinterpret_cast<char *>(&prompt_Q), sizeof(float));
                     // PRN start sample stamp
-<<<<<<< HEAD
-                    d_dump_file.write(reinterpret_cast<char *>(&d_sample_counter), sizeof(uint64_t));
-=======
-                    //d_dump_file.write(reinterpret_cast<char *>(&d_sample_counter), sizeof(unsigned long int));
-                    tmp_long_int = d_sample_counter + d_current_prn_length_samples;
-                    d_dump_file.write(reinterpret_cast<char *>(&tmp_long_int), sizeof(unsigned long int));
->>>>>>> f14ad930
+                    tmp_long_int = d_sample_counter + static_cast<uint64_t>(d_current_prn_length_samples);
+                    d_dump_file.write(reinterpret_cast<char *>(&tmp_long_int), sizeof(uint64_t));
                     // accumulated carrier phase
                     tmp_float = d_acc_carrier_phase_rad;
                     d_dump_file.write(reinterpret_cast<char *>(&tmp_float), sizeof(float));
@@ -959,8 +949,8 @@
                     tmp_double = static_cast<double>(d_sample_counter + d_current_prn_length_samples);
                     d_dump_file.write(reinterpret_cast<char *>(&tmp_double), sizeof(double));
                     // PRN
-                    unsigned int prn_ = d_acquisition_gnss_synchro->PRN;
-                    d_dump_file.write(reinterpret_cast<char *>(&prn_), sizeof(unsigned int));
+                    uint32_t prn_ = d_acquisition_gnss_synchro->PRN;
+                    d_dump_file.write(reinterpret_cast<char *>(&prn_), sizeof(uint32_t));
                 }
             catch (const std::ifstream::failure &e)
                 {
@@ -977,7 +967,7 @@
     int number_of_double_vars = 1;
     int number_of_float_vars = 17;
     int epoch_size_bytes = sizeof(uint64_t) + sizeof(double) * number_of_double_vars +
-                           sizeof(float) * number_of_float_vars + sizeof(unsigned int);
+                           sizeof(float) * number_of_float_vars + sizeof(uint32_t);
     std::ifstream dump_file;
     dump_file.exceptions(std::ifstream::failbit | std::ifstream::badbit);
     try
@@ -1020,7 +1010,7 @@
     float *carrier_lock_test = new float[num_epoch];
     float *aux1 = new float[num_epoch];
     double *aux2 = new double[num_epoch];
-    unsigned int *PRN = new unsigned int[num_epoch];
+    uint32_t *PRN = new uint32_t[num_epoch];
 
     try
         {
@@ -1047,7 +1037,7 @@
                             dump_file.read(reinterpret_cast<char *>(&carrier_lock_test[i]), sizeof(float));
                             dump_file.read(reinterpret_cast<char *>(&aux1[i]), sizeof(float));
                             dump_file.read(reinterpret_cast<char *>(&aux2[i]), sizeof(double));
-                            dump_file.read(reinterpret_cast<char *>(&PRN[i]), sizeof(unsigned int));
+                            dump_file.read(reinterpret_cast<char *>(&PRN[i]), sizeof(uint32_t));
                         }
                 }
             dump_file.close();
@@ -1192,7 +1182,7 @@
     return 0;
 }
 
-void dll_pll_veml_tracking_fpga::set_channel(unsigned int channel)
+void dll_pll_veml_tracking_fpga::set_channel(uint32_t channel)
 {
     d_channel = channel;
     multicorrelator_fpga->set_channel(d_channel);
@@ -1218,14 +1208,14 @@
         }
 }
 
-void dll_pll_veml_tracking_fpga::set_gnss_synchro(Gnss_Synchro* p_gnss_synchro)
+void dll_pll_veml_tracking_fpga::set_gnss_synchro(Gnss_Synchro *p_gnss_synchro)
 {
     d_acquisition_gnss_synchro = p_gnss_synchro;
 }
 
 
-int dll_pll_veml_tracking_fpga::general_work (int noutput_items __attribute__((unused)), gr_vector_int &ninput_items __attribute__((unused)),
-        gr_vector_const_void_star &input_items, gr_vector_void_star &output_items)
+int dll_pll_veml_tracking_fpga::general_work(int noutput_items __attribute__((unused)), gr_vector_int &ninput_items __attribute__((unused)),
+    gr_vector_const_void_star &input_items, gr_vector_void_star &output_items)
 {
     // Block input data and block output stream pointers
     Gnss_Synchro **out = reinterpret_cast<Gnss_Synchro **>(&output_items[0]);
@@ -1242,14 +1232,13 @@
             {
                 for (int n = 0; n < d_n_correlator_taps; n++)
                     {
-                        d_correlator_outs[n] = gr_complex(0,0);
+                        d_correlator_outs[n] = gr_complex(0, 0);
                     }
 
-                current_synchro_data.Tracking_sample_counter = 0; // in order to reduce computational workload do not read the sample counter until we start tracking d_sample_counter + d_current_prn_length_samples;
+                current_synchro_data.Tracking_sample_counter = 0;  // in order to reduce computational workload do not read the sample counter until we start tracking d_sample_counter + d_current_prn_length_samples;
                 current_synchro_data.System = {'G'};
                 current_synchro_data.correlation_length_ms = 1;
                 break;
-
             }
         case 1:  // Standby - Consume samples at full throttle, do nothing
             {
@@ -1260,9 +1249,9 @@
                 //printf("333333 current_synchro_data.Acq_samplestamp_samples = %d\n", current_synchro_data.Acq_samplestamp_samples);
                 //printf("333333 current_synchro_data.Acq_delay_samples = %f\n", current_synchro_data.Acq_delay_samples);
                 //printf("333333 d_correlation_length_samples = %d\n", d_correlation_length_samples);
-                unsigned num_frames = ceil((counter_value - current_synchro_data.Acq_samplestamp_samples - current_synchro_data.Acq_delay_samples)/d_correlation_length_samples);
+                unsigned num_frames = ceil((counter_value - current_synchro_data.Acq_samplestamp_samples - current_synchro_data.Acq_delay_samples) / d_correlation_length_samples);
                 //printf("333333 num_frames = %d\n", num_frames);
-                unsigned long long int absolute_samples_offset = current_synchro_data.Acq_delay_samples + current_synchro_data.Acq_samplestamp_samples + num_frames*d_correlation_length_samples;
+                unsigned long long int absolute_samples_offset = current_synchro_data.Acq_delay_samples + current_synchro_data.Acq_samplestamp_samples + num_frames * d_correlation_length_samples;
                 //printf("333333 absolute_samples_offset = %llu\n", absolute_samples_offset);
                 multicorrelator_fpga->set_initial_sample(absolute_samples_offset);
                 d_absolute_samples_offset = absolute_samples_offset;
@@ -1277,14 +1266,14 @@
         case 2:
             {
                 d_sample_counter = d_sample_counter_next;
-                d_sample_counter_next = d_sample_counter +  d_current_prn_length_samples;
+                d_sample_counter_next = d_sample_counter + d_current_prn_length_samples;
 
                 // ################# CARRIER WIPEOFF AND CORRELATORS ##############################
                 // perform carrier wipe-off and compute Early, Prompt and Late correlation
                 multicorrelator_fpga->Carrier_wipeoff_multicorrelator_resampler(
-                d_rem_carr_phase_rad, d_carrier_phase_step_rad,
-                d_rem_code_phase_chips * static_cast<float>(d_code_samples_per_chip), d_code_phase_step_chips * static_cast<float>(d_code_samples_per_chip),
-                d_current_prn_length_samples);
+                    d_rem_carr_phase_rad, d_carrier_phase_step_rad,
+                    d_rem_code_phase_chips * static_cast<float>(d_code_samples_per_chip), d_code_phase_step_chips * static_cast<float>(d_code_samples_per_chip),
+                    d_current_prn_length_samples);
 
                 // Save single correlation step variables
                 if (d_veml)
@@ -1328,73 +1317,71 @@
                             }
                         else if (d_symbols_per_bit > 1)  //Signal does not have secondary code. Search a bit transition by sign change
                             {
-//                                if (d_synchonizing)
-//                                    {
-//                                        if (d_Prompt->real() * d_last_prompt.real() > 0.0)
-//                                            {
-//                                                d_current_symbol++;
-//                                            }
-//                                        else if (d_current_symbol > d_symbols_per_bit)
-//                                            {
-//                                                d_synchonizing = false;
-//                                                d_current_symbol = 1;
-//                                            }
-//                                        else
-//                                            {
-//                                                d_current_symbol = 1;
-//                                                d_last_prompt = *d_Prompt;
-//                                            }
-//                                    }
-//                                else if (d_last_prompt.real() != 0.0)
-//                                    {
-//                                        d_current_symbol++;
-//                                        if (d_current_symbol == d_symbols_per_bit) next_state = true;
-//                                    }
-//                                else
-//                                    {
-//                                        d_last_prompt = *d_Prompt;
-//                                        d_synchonizing = true;
-//                                        d_current_symbol = 1;
-//                                    }
-//                            }
-//===========================================================================================================
-                        	//float current_tracking_time_s = static_cast<float>(d_sample_counter - d_acq_sample_stamp) / trk_parameters.fs_in;
-                        	float current_tracking_time_s = static_cast<float>(d_sample_counter - d_absolute_samples_offset) / trk_parameters.fs_in;
-                            if (current_tracking_time_s > 10)
-                                {
-                                    d_symbol_history.push_back(d_Prompt->real());
-                                    //******* preamble correlation ********
-                                    int corr_value = 0;
-                                    if ((d_symbol_history.size() == GPS_CA_PREAMBLE_LENGTH_SYMBOLS))  // and (d_make_correlation or !d_flag_frame_sync))
-                                        {
-                                            for (unsigned int i = 0; i < GPS_CA_PREAMBLE_LENGTH_SYMBOLS; i++)
-                                                {
-                                                    if (d_symbol_history.at(i) < 0)  // symbols clipping
-                                                        {
-                                                            corr_value -= d_gps_l1ca_preambles_symbols[i];
-                                                        }
-                                                    else
-                                                        {
-                                                            corr_value += d_gps_l1ca_preambles_symbols[i];
-                                                        }
-                                                }
-                                        }
-                                    if (corr_value == GPS_CA_PREAMBLE_LENGTH_SYMBOLS)
-                                        {
-                                            //std::cout << "Preamble detected at tracking!" << std::endl;
-                                            next_state = true;
-                                        }
-                                    else
-                                        {
-                                            next_state = false;
-                                        }
-                                }
-                            else
-                                {
-                                    next_state = false;
-                                }
-
-
+                                //                                if (d_synchonizing)
+                                //                                    {
+                                //                                        if (d_Prompt->real() * d_last_prompt.real() > 0.0)
+                                //                                            {
+                                //                                                d_current_symbol++;
+                                //                                            }
+                                //                                        else if (d_current_symbol > d_symbols_per_bit)
+                                //                                            {
+                                //                                                d_synchonizing = false;
+                                //                                                d_current_symbol = 1;
+                                //                                            }
+                                //                                        else
+                                //                                            {
+                                //                                                d_current_symbol = 1;
+                                //                                                d_last_prompt = *d_Prompt;
+                                //                                            }
+                                //                                    }
+                                //                                else if (d_last_prompt.real() != 0.0)
+                                //                                    {
+                                //                                        d_current_symbol++;
+                                //                                        if (d_current_symbol == d_symbols_per_bit) next_state = true;
+                                //                                    }
+                                //                                else
+                                //                                    {
+                                //                                        d_last_prompt = *d_Prompt;
+                                //                                        d_synchonizing = true;
+                                //                                        d_current_symbol = 1;
+                                //                                    }
+                                //                            }
+                                //===========================================================================================================
+                                //float current_tracking_time_s = static_cast<float>(d_sample_counter - d_acq_sample_stamp) / trk_parameters.fs_in;
+                                float current_tracking_time_s = static_cast<float>(d_sample_counter - d_absolute_samples_offset) / trk_parameters.fs_in;
+                                if (current_tracking_time_s > 10)
+                                    {
+                                        d_symbol_history.push_back(d_Prompt->real());
+                                        //******* preamble correlation ********
+                                        int corr_value = 0;
+                                        if ((d_symbol_history.size() == GPS_CA_PREAMBLE_LENGTH_SYMBOLS))  // and (d_make_correlation or !d_flag_frame_sync))
+                                            {
+                                                for (uint32_t i = 0; i < GPS_CA_PREAMBLE_LENGTH_SYMBOLS; i++)
+                                                    {
+                                                        if (d_symbol_history.at(i) < 0)  // symbols clipping
+                                                            {
+                                                                corr_value -= d_gps_l1ca_preambles_symbols[i];
+                                                            }
+                                                        else
+                                                            {
+                                                                corr_value += d_gps_l1ca_preambles_symbols[i];
+                                                            }
+                                                    }
+                                            }
+                                        if (corr_value == GPS_CA_PREAMBLE_LENGTH_SYMBOLS)
+                                            {
+                                                //std::cout << "Preamble detected at tracking!" << std::endl;
+                                                next_state = true;
+                                            }
+                                        else
+                                            {
+                                                next_state = false;
+                                            }
+                                    }
+                                else
+                                    {
+                                        next_state = false;
+                                    }
                             }
                         else
                             {
@@ -1482,11 +1469,9 @@
                                     }
                                 else
                                     {
-
                                         d_state = 4;
                                     }
                             }
-
                     }
 
                 break;
@@ -1495,15 +1480,15 @@
         case 3:
             {
                 d_sample_counter = d_sample_counter_next;
-                d_sample_counter_next = d_sample_counter +  d_current_prn_length_samples;
+                d_sample_counter_next = d_sample_counter + d_current_prn_length_samples;
 
                 // Fill the acquisition data
                 current_synchro_data = *d_acquisition_gnss_synchro;
                 // perform a correlation step
                 multicorrelator_fpga->Carrier_wipeoff_multicorrelator_resampler(
-                d_rem_carr_phase_rad, d_carrier_phase_step_rad,
-                d_rem_code_phase_chips * static_cast<float>(d_code_samples_per_chip), d_code_phase_step_chips * static_cast<float>(d_code_samples_per_chip),
-                d_current_prn_length_samples);
+                    d_rem_carr_phase_rad, d_carrier_phase_step_rad,
+                    d_rem_code_phase_chips * static_cast<float>(d_code_samples_per_chip), d_code_phase_step_chips * static_cast<float>(d_code_samples_per_chip),
+                    d_current_prn_length_samples);
                 update_tracking_vars();
                 save_correlation_results();
 
@@ -1555,14 +1540,14 @@
         case 4:  // narrow tracking
             {
                 d_sample_counter = d_sample_counter_next;
-                d_sample_counter_next = d_sample_counter +  d_current_prn_length_samples;
+                d_sample_counter_next = d_sample_counter + d_current_prn_length_samples;
 
                 // perform a correlation step
                 //do_correlation_step(in);
                 multicorrelator_fpga->Carrier_wipeoff_multicorrelator_resampler(
-                d_rem_carr_phase_rad, d_carrier_phase_step_rad,
-                d_rem_code_phase_chips * static_cast<float>(d_code_samples_per_chip), d_code_phase_step_chips * static_cast<float>(d_code_samples_per_chip),
-                d_current_prn_length_samples);
+                    d_rem_carr_phase_rad, d_carrier_phase_step_rad,
+                    d_rem_code_phase_chips * static_cast<float>(d_code_samples_per_chip), d_code_phase_step_chips * static_cast<float>(d_code_samples_per_chip),
+                    d_current_prn_length_samples);
 
                 save_correlation_results();
 
@@ -1641,19 +1626,4 @@
 void dll_pll_veml_tracking_fpga::reset(void)
 {
     multicorrelator_fpga->unlock_channel();
-}
-
-
-
-
-
-
-
-
-
-
-
-
-
-
-
+}