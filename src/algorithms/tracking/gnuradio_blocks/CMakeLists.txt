# Copyright (C) 2012-2015  (see AUTHORS file for a list of contributors)
#
# This file is part of GNSS-SDR.
#
# GNSS-SDR is free software: you can redistribute it and/or modify
# it under the terms of the GNU General Public License as published by
# the Free Software Foundation, either version 3 of the License, or
# (at your option) any later version.
#
# GNSS-SDR is distributed in the hope that it will be useful,
# but WITHOUT ANY WARRANTY; without even the implied warranty of
# MERCHANTABILITY or FITNESS FOR A PARTICULAR PURPOSE.  See the
# GNU General Public License for more details.
#
# You should have received a copy of the GNU General Public License
# along with GNSS-SDR. If not, see <http://www.gnu.org/licenses/>.
#

if(ENABLE_CUDA)
     set(OPT_TRACKING_BLOCKS ${OPT_TRACKING_BLOCKS} gps_l1_ca_dll_pll_tracking_gpu_cc.cc)
     set(OPT_TRACKING_INCLUDES ${OPT_TRACKING_INCLUDES} ${CUDA_INCLUDE_DIRS})
     set(OPT_TRACKING_LIBRARIES ${OPT_TRACKING_LIBRARIES} ${CUDA_LIBRARIES})
endif(ENABLE_CUDA)

if(ENABLE_FPGA)
     set(OPT_TRACKING_BLOCKS ${OPT_TRACKING_BLOCKS} gps_l1_ca_dll_pll_c_aid_tracking_fpga_sc.cc)
endif(ENABLE_FPGA)

set(TRACKING_GR_BLOCKS_SOURCES
     galileo_e1_tcp_connector_tracking_cc.cc
     gps_l1_ca_tcp_connector_tracking_cc.cc
     galileo_e5a_dll_pll_tracking_cc.cc
     gps_l2_m_dll_pll_tracking_cc.cc
     gps_l5i_dll_pll_tracking_cc.cc
     gps_l1_ca_dll_pll_c_aid_tracking_cc.cc
     gps_l1_ca_dll_pll_c_aid_tracking_sc.cc
     glonass_l1_ca_dll_pll_tracking_cc.cc
     glonass_l1_ca_dll_pll_c_aid_tracking_cc.cc
     glonass_l1_ca_dll_pll_c_aid_tracking_sc.cc
<<<<<<< HEAD
     gps_l1_ca_kf_tracking_cc.cc
     ${OPT_TRACKING_BLOCKS}   
=======
     glonass_l2_ca_dll_pll_tracking_cc.cc
     glonass_l2_ca_dll_pll_c_aid_tracking_cc.cc
     glonass_l2_ca_dll_pll_c_aid_tracking_sc.cc
     dll_pll_veml_tracking.cc
     ${OPT_TRACKING_BLOCKS}
>>>>>>> 2785a751
)

include_directories(
     ${CMAKE_CURRENT_SOURCE_DIR}
     ${CMAKE_SOURCE_DIR}/src/core/system_parameters
     ${CMAKE_SOURCE_DIR}/src/core/interfaces
     ${CMAKE_SOURCE_DIR}/src/core/receiver
     ${CMAKE_SOURCE_DIR}/src/algorithms/tracking/libs
     ${CMAKE_SOURCE_DIR}/src/algorithms/libs
     ${GLOG_INCLUDE_DIRS}
     ${GFlags_INCLUDE_DIRS}
     ${Boost_INCLUDE_DIRS}
     ${GNURADIO_RUNTIME_INCLUDE_DIRS}
     ${VOLK_GNSSSDR_INCLUDE_DIRS}
     ${OPT_TRACKING_INCLUDES}
     ${MATIO_INCLUDE_DIRS}
)

if(ENABLE_GENERIC_ARCH)
    add_definitions( -DGENERIC_ARCH=1 )
endif(ENABLE_GENERIC_ARCH)

file(GLOB TRACKING_GR_BLOCKS_HEADERS "*.h")
list(SORT TRACKING_GR_BLOCKS_HEADERS)
add_library(tracking_gr_blocks ${TRACKING_GR_BLOCKS_SOURCES} ${TRACKING_GR_BLOCKS_HEADERS})
source_group(Headers FILES ${TRACKING_GR_BLOCKS_HEADERS})

target_link_libraries(tracking_gr_blocks tracking_lib ${GNURADIO_RUNTIME_LIBRARIES} gnss_sdr_flags gnss_sp_libs ${Boost_LIBRARIES} ${VOLK_GNSSSDR_LIBRARIES} ${MATIO_LIBRARIES} ${OPT_TRACKING_LIBRARIES})

if(NOT VOLK_GNSSSDR_FOUND)
    if(MATIO_FOUND)
        add_dependencies(tracking_gr_blocks volk_gnsssdr_module)
    else(MATIO_FOUND)
        add_dependencies(tracking_gr_blocks volk_gnsssdr_module matio-${GNSSSDR_MATIO_LOCAL_VERSION})
    endif(MATIO_FOUND)
else(NOT VOLK_GNSSSDR_FOUND)
    if(NOT MATIO_FOUND)
        add_dependencies(tracking_gr_blocks matio-${GNSSSDR_MATIO_LOCAL_VERSION})
    endif(NOT MATIO_FOUND)
endif(NOT VOLK_GNSSSDR_FOUND)<|MERGE_RESOLUTION|>--- conflicted
+++ resolved
@@ -37,16 +37,8 @@
      glonass_l1_ca_dll_pll_tracking_cc.cc
      glonass_l1_ca_dll_pll_c_aid_tracking_cc.cc
      glonass_l1_ca_dll_pll_c_aid_tracking_sc.cc
-<<<<<<< HEAD
      gps_l1_ca_kf_tracking_cc.cc
      ${OPT_TRACKING_BLOCKS}   
-=======
-     glonass_l2_ca_dll_pll_tracking_cc.cc
-     glonass_l2_ca_dll_pll_c_aid_tracking_cc.cc
-     glonass_l2_ca_dll_pll_c_aid_tracking_sc.cc
-     dll_pll_veml_tracking.cc
-     ${OPT_TRACKING_BLOCKS}
->>>>>>> 2785a751
 )
 
 include_directories(
